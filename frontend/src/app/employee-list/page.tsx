--- conflicted
+++ resolved
@@ -141,16 +141,11 @@
 
 import Link from 'next/link';
 import { useRouter } from 'next/navigation';
-import { useState } from 'react';
+// import { useState } from 'react';
 import { useEmployees } from '../hooks/useEmployees';
 import AuthRoute from '@/components/auth/AuthRoute';
-{
-  /*認証追加　by ku-min*/
-}
 import LogoutButton from '@/components/signup_and_login/LoguoutButton';
-{
-  /*認証追加　by ku-min*/
-}
+
 type Employee = {
   id: string;
   name: string;
@@ -168,14 +163,7 @@
 
 export default function EmployeeList() {
   const router = useRouter();
-  {
-    /*認証系を別途実装済みのため削除しました。　by ku-min*/
-  }
   const { employees } = useEmployees();
-
-  {
-    /*認証系を別途実装済みのため削除しました。　by ku-min*/
-  }
 
   const handleViewDetails = (slackUserId: string) => {
     try {
@@ -201,16 +189,8 @@
     }
   };
 
-  {
-    /*認証系を別途実装済みのため削除しました。　by ku-min*/
-  }
-  {
-    /*認証系を別途実装済みのため削除しました。　by ku-min*/
-  }
-
   return (
     <AuthRoute requiredRole='manager'>
-      {/*認証系：コンポーネント<AuthRoute />追加してください。　by ku-min*/}
       <div className='min-h-screen flex bg-white'>
         <aside className='w-64 bg-[#003366] text-white p-6 flex flex-col'>
           <div className='text-3xl font-bold mb-8'>
@@ -233,15 +213,13 @@
               </li>
             </ul>
           </nav>
-          {/*認証系：削除して、コンポーネント<LogoutButton />を追加しました。　by ku-min*/}
           <LogoutButton />
         </aside>
 
-<<<<<<< HEAD
         <main className='flex-1 p-8 bg-gray-100'>
           <h1 className='text-3xl font-bold text-[#003366] mb-8'>社員一覧</h1>
           <div className='grid grid-cols-1 md:grid-cols-2 lg:grid-cols-2 gap-6'>
-            {employees.map((employee) => (
+            {employees.map((employee: Employee) => (
               <div
                 key={employee.id}
                 className='bg-white p-6 rounded-lg shadow-md flex items-start relative border border-gray-300'
@@ -270,60 +248,14 @@
                     >
                       キャリアアンケート結果を見る
                     </button>
-=======
-      <main className="flex-1 p-8 bg-gray-100">
-        <h1 className="text-3xl font-bold text-[#003366] mb-8">社員一覧</h1>
-        <div className="grid grid-cols-1 md:grid-cols-2 lg:grid-cols-2 gap-6">
-          {employees.map((employee: Employee) => (
-            <div
-              key={employee.id}
-              className="bg-white p-6 rounded-lg shadow-md flex items-start relative border border-gray-300"
-            >
-              <div className="flex-1">
-                <h2 className="text-2xl font-bold text-[#003366] mb-2">{employee.name}</h2>
-                <p className="text-sm text-[#333333] mb-1">部署: {employee.department}</p>
-                <p className="text-sm text-[#333333] mb-1">役職: {employee.role}</p>
-                <p className="text-sm text-[#333333] mb-4">担当案件名: {employee.project}</p>
-                <div className="flex flex-col space-y-4">
-                  <button
-                    onClick={() => handleViewDetails(employee.slack_user_id)}
-                    className="bg-blue-500 text-white px-4 py-2 rounded-lg font-bold hover:bg-[#003366] transition-colors duration-300"
-                  >
-                    日報を見る
-                  </button>
-                  <button
-                    onClick={() => handleOneOnOneAdvice(employee.slack_user_id)}
-                    className="bg-blue-500 text-white px-4 py-2 rounded-lg font-bold hover:bg-[#003366] transition-colors duration-300"
-                  >
-                    1on1 アドバイス
-                  </button>
-                  <button
-                    onClick={() => handleCareerSurveyResults(employee.slack_user_id)}
-                    className="bg-blue-500 text-white px-4 py-2 rounded-lg font-bold hover:bg-[#003366] transition-colors duration-300"
-                  >
-                    キャリアアンケート結果を見る
-                  </button>
-                </div>
-              </div>
-              <div className="w-32 h-32 ml-4 border border-gray-300 rounded-lg overflow-hidden">
-                {employee.slack_user_info?.image_512 ? (
-                  <img
-                    src={employee.slack_user_info.image_512}
-                    alt={`${employee.slack_user_info.image_512}のSlackアイコン`}
-                    className="w-full h-full object-cover"
-                  />
-                ) : (
-                  <div className="bg-gray-200 rounded-lg shadow-md w-full h-32 flex items-center justify-center">
-                    画像なし
->>>>>>> d5ee336b
                   </div>
                 </div>
-                <div className='w-1/3 ml-4'>
-                  {employee.imageUrl ? (
+                <div className='w-32 h-32 ml-4 border border-gray-300 rounded-lg overflow-hidden'>
+                  {employee.slack_user_info?.image_512 ? (
                     <img
-                      src={employee.imageUrl}
-                      alt={`${employee.name}のイメージ`}
-                      className='rounded-lg shadow-md w-full'
+                      src={employee.slack_user_info.image_512}
+                      alt={`${employee.slack_user_info.image_512}のSlackアイコン`}
+                      className='w-full h-full object-cover'
                     />
                   ) : (
                     <div className='bg-gray-200 rounded-lg shadow-md w-full h-32 flex items-center justify-center'>
