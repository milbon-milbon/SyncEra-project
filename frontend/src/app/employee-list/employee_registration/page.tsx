--- conflicted
+++ resolved
@@ -5,24 +5,18 @@
 import { useState } from 'react';
 import LogoutButton from '@/components/signup_and_login/LoguoutButton';
 import AuthRoute from '@/components/auth/AuthRoute';
-{
-  /*認証追加　by ku-min*/
-}
 
-<<<<<<< HEAD
-type Employee = {
-  id: string;
-  name: string;
-  department: string;
-  role: string;
-  project: string;
-  slackUserId: string;
+// type Employee = {
+//   id: string;
+//   name: string;
+//   department: string;
+//   role: string;
+//   project: string;
+//   slackUserId: string;
 
-  imageUrl?: string;
-};
+//   imageUrl?: string;
+// };
 
-=======
->>>>>>> d5ee336b
 export default function EmployeeRegister() {
   const router = useRouter();
   const [formData, setFormData] = useState({
@@ -35,29 +29,11 @@
 
   const handleChange = (e: React.ChangeEvent<HTMLInputElement>) => {
     setFormData({ ...formData, [e.target.name]: e.target.value });
-<<<<<<< HEAD
-
-    // SlackアイコンのURLをプレビュー表示
-    if (e.target.name === 'imageUrl') {
-      setImagePreview(e.target.value);
-    }
-
-    // SlackアイコンのURLをプレビュー表示
-    if (e.target.name === 'imageUrl') {
-      setImagePreview(e.target.value);
-    }
-=======
->>>>>>> d5ee336b
   };
 
   // `handleSubmit` をラップする関数
   const onSubmit = async (e: React.FormEvent<HTMLFormElement>) => {
     e.preventDefault();
-<<<<<<< HEAD
-    console.log('Form submitted:', formData);
-    router.push('/employee-list'); // 登録後に社員一覧ページにリダイレクト
-    router.push('/employee-list'); // 登録後に社員一覧ページにリダイレクト
-=======
 
     try {
       // バックエンドAPI（エンドポイント/client/add_employee_info/ )にデータを送信
@@ -86,7 +62,6 @@
       console.error('Error registering employee:', error);
       alert('社員登録に失敗しました。');
     }
->>>>>>> d5ee336b
   };
 
   const handleCancel = () => {
@@ -97,11 +72,6 @@
       role: '',
       project: '',
     });
-<<<<<<< HEAD
-    setImagePreview(null);
-    setImagePreview(null);
-=======
->>>>>>> d5ee336b
   };
 
   const handleLogout = () => {
@@ -111,11 +81,8 @@
   };
 
   return (
-<<<<<<< HEAD
     <AuthRoute requiredRole='manager'>
-      {/*認証系：追加コンポーネント<AuthRoute />　by ku-min*/}
       <div className='min-h-screen flex'>
-        {/* サイドバー */}
         <aside className='w-64 bg-[#003366] text-white p-6 flex flex-col'>
           <div className='text-3xl font-bold mb-8'>
             <img src='/image/SyncEra(blue_white).png' alt='SyncEra Logo' className='h-13' />
@@ -134,7 +101,6 @@
               </li>
             </ul>
           </nav>
-          {/*マージの際、ログアウトボタン <LogoutButton />の差し替えをお願いします。認証関係です。by ku-min*/}
           <LogoutButton />
         </aside>
 
@@ -144,7 +110,7 @@
             {/* フォーム部分 */}
             <div className='flex-1 mr-8'>
               <h1 className='text-3xl font-bold mb-6 text-[#003366] text-center'>社員登録</h1>
-              <form onSubmit={handleSubmit}>
+              <form onSubmit={onSubmit}>
                 {['name', 'email', 'department', 'role', 'project', 'imageUrl'].map((field) => (
                   <div key={field} className='mb-6 flex items-center'>
                     <label htmlFor={field} className='block text-lg font-bold text-[#003366] w-44'>
@@ -156,9 +122,7 @@
                         ? '部署名'
                         : field === 'role'
                         ? '役職'
-                        : field === 'project'
-                        ? '関わっている案件名'
-                        : 'SlackアイコンURL'}
+                        : '関わっている案件名'}
                     </label>
                     <input
                       type={field === 'email' ? 'email' : 'text'}
@@ -189,7 +153,7 @@
               </form>
             </div>
             {/* アイコンプレビュー部分 */}
-            <div className='w-48 h-48 flex items-center justify-center border border-gray-300 rounded-lg overflow-hidden bg-white shadow-lg border-4 border-gray-400'>
+            {/* <div className='w-48 h-48 flex items-center justify-center border border-gray-300 rounded-lg overflow-hidden bg-white shadow-lg border-4 border-gray-400'>
               {imagePreview ? (
                 <img
                   src={imagePreview}
@@ -200,89 +164,11 @@
                 <div className='bg-gray-200 w-full h-full flex items-center justify-center'>
                   アイコンなし
                 </div>
-              )}
-            </div>
+              )} */}
+            {/* </div> */}
           </div>
         </main>
       </div>
     </AuthRoute>
-=======
-    <div className="min-h-screen flex">
-      <aside className="w-64 bg-[#003366] text-white p-6 flex flex-col">
-        <div className="text-3xl font-bold mb-8">
-          <img src="/image/SyncEra(blue_white).png" alt="SyncEra Logo" className="h-13" />
-        </div>
-        <nav className="flex-1">
-          <ul className="space-y-6">
-            <li>
-              <Link href="/employee-list" className="hover:underline text-lg">
-                社員一覧へ戻る
-              </Link>
-            </li>
-            <li>
-              <Link href="/" className="hover:underline text-lg">
-                ホームページへ戻る
-              </Link>
-            </li>
-          </ul>
-        </nav>
-        <button
-          onClick={handleLogout}
-          className="bg-[#66B2FF] text-white px-4 py-2 rounded border border-black font-bold hover:bg-blue-500 transition-colors duration-300 mt-8 w-full"
-        >
-          ログアウト
-        </button>
-      </aside>
-
-      <main className="flex-1 flex items-center justify-center bg-[#f5f9fc] p-6">
-        <div className="bg-[#ffffff] p-8 rounded-lg shadow-lg w-full max-w-4xl flex">
-          <div className="flex-1 mr-8">
-            <h1 className="text-3xl font-bold mb-6 text-[#003366] text-center">社員登録</h1>
-            <form onSubmit={onSubmit}>
-              {['name', 'email', 'department', 'role', 'project'].map((field) => (
-                <div key={field} className="mb-6 flex items-center">
-                  <label htmlFor={field} className="block text-lg font-bold text-[#003366] w-44">
-                    {field === 'name'
-                      ? '名前'
-                      : field === 'email'
-                      ? 'Email'
-                      : field === 'department'
-                      ? '部署名'
-                      : field === 'role'
-                      ? '役職'
-                      : '関わっている案件名'}
-                  </label>
-                  <input
-                    type={field === 'email' ? 'email' : 'text'}
-                    id={field}
-                    name={field}
-                    value={formData[field as keyof typeof formData]}
-                    onChange={handleChange}
-                    required
-                    className="flex-1 rounded-md border border-[#66b2ff] bg-[#ffffff] shadow-inner text-lg p-3 focus:border-[#003366] focus:ring focus:ring-[#66b2ff] focus:ring-opacity-50"
-                  />
-                </div>
-              ))}
-              <div className="flex justify-between mt-8">
-                <button
-                  type="submit"
-                  className="px-6 py-3 bg-[#003366] text-white text-lg rounded-md hover:bg-[#002244] shadow-md transition-colors duration-300"
-                >
-                  登録
-                </button>
-                <button
-                  type="button"
-                  onClick={handleCancel}
-                  className="px-6 py-3 bg-gray-300 text-gray-700 text-lg rounded-md hover:bg-gray-400 shadow-md transition-colors duration-300"
-                >
-                  キャンセル
-                </button>
-              </div>
-            </form>
-          </div>
-        </div>
-      </main>
-    </div>
->>>>>>> d5ee336b
   );
 }