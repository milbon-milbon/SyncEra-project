<<<<<<< HEAD
=======
/*
"use client";

import { useState } from "react";
// frontend/src/app/page.tsx`
'use client';

import React from 'react';
import PlanIntro from '../components/payment/PlanIntro';
import CompanyLoginButton from '@/components/signup_and_login/CompanyLoginButton';
import LoginButton from '@/components/signup_and_login/LoginButton';
import Link from "next/link"; // Linkをインポート

export default function HomePage() {
  const [activeTab, setActiveTab] = useState<"none" | "syncEra" | "appInfo">(
    "none"
  );

  return (
    <main className="min-h-screen flex flex-col bg-white text-gray-900">
      {/* Header */ /*}
      <header className="bg-[#003366] text-white p-4 flex justify-between items-center">
        <div className="flex items-center space-x-4">
          <img
            src="/image/SyncEra(blue_white).png"
            alt="SyncEra Logo"
            className="h-16"
          />
          <span className="text-5xl font-extrabold text-white font-sans"></span>
        </div>
        <nav className="space-x-6">
          <a href="#features" className="hover:underline">
            機能
          </a>
          <a href="#use-cases" className="hover:underline">
            ユースケース
          </a>
          <a href="#contact" className="hover:underline">
            お問い合わせ
          </a>
          <a href="#pricing" className="hover:underline">
            料金
          </a>
        </nav>
        <div className="flex space-x-4">
          {" "}
          {/* flex コンテナを追加 */ /*}
          <button className="bg-[#66B2FF] text-white px-4 py-2 rounded border border-black font-bold hover:bg-blue-500 active:transform active:translate-y-1 transition-colors duration-300">
            ログイン
          </button>
          <button className="bg-[#003366] text-white px-4 py-2 rounded border border-white font-bold hover:bg-[#66B2FF] active:transform active:translate-y-1 transition-colors duration-300">
            新規登録
          </button>
        </div>
      </header>

      {/* Hero Section */ /*}
      <section className="flex flex-col items-center justify-center bg-[#003366] text-white text-center py-20 relative overflow-hidden">
        <div className="absolute inset-0 bg-hero-pattern opacity-20"></div>
        <h1 className="text-6xl font-bold mb-4 relative z-10">
          Welcome to SyncEra
        </h1>
        <p className="text-xl mb-8 relative z-10">
          世代間のギャップをなくし、スムーズなコミュニケーションを実現
        </p>
        <Link
          href="/manager"
          className="bg-white text-[#003366] px-6 py-3 rounded font-bold hover:bg-gray-200 transition-colors duration-300 relative z-10"
        >
          今すぐ始める
        </Link>
      </section>

      {/* Features Section */ /*}
      <section id="features" className="py-20 bg-gray-100">
        <h2 className="text-4xl font-bold mb-8 text-center">機能</h2>
        <p className="max-w-2xl mx-auto text-lg mb-8 text-center">
          Slackから日報や趣味、キャリア志向の情報をサマリー表示し、1on1の準備をサポート。AIが会話でのアドバイスも提供し、コミュニケーションを円滑にします。
        </p>
        <div className="mx-auto flex gap-8" style={{ maxWidth: "1200px" }}>
          <div className="p-6 bg-white rounded-lg shadow-lg flex-none w-[350px]">
            <h3 className="text-2xl font-bold mb-4">Slack連携</h3>
            <p>
              社員のSlack情報を集約し、日報や趣味、キャリア志向を一元管理します。
            </p>
          </div>
          <div className="p-6 bg-white rounded-lg shadow-lg flex-none w-[350px]">
            <h3 className="text-2xl font-bold mb-4">情報のサマリー表示</h3>
            <p>
              日報や趣味、定期的なキャリア志向のサマリーを表示し、1on1に必要な情報を提供します。
            </p>
          </div>
          <div className="p-6 bg-white rounded-lg shadow-lg flex-none w-[350px]">
            <h3 className="text-2xl font-bold mb-4">AIによる会話サポート</h3>
            <p>
              AIが1on1の会話に関するアドバイスを提供し、効果的なコミュニケーションをサポートします。
            </p>
          </div>
        </div>
      </section>

      {/* Use Cases Section */ /*}
      <section id="use-cases" className="py-20 bg-gray-100">
        <h2 className="text-4xl font-bold mb-8 text-center text-[#003366]">
          ユースケース
        </h2>
        <div className="max-w-6xl mx-auto">
          <div className="grid grid-cols-1 lg:grid-cols-3 gap-8">
            {/* ユースケースカード1 */ /*}
            <div className="bg-white p-6 rounded-lg shadow-lg transform transition-transform hover:scale-105 hover:shadow-xl">
              <div className="mb-4">
                <img
                  src="/image/04_01_017.png"
                  alt="Icon1"
                  className="w-24 h-24 mx-auto"
                />
              </div>
              <h3 className="text-2xl font-bold mb-4 bg-[#003366] text-white p-4 rounded">
                1on1 ミーティングの準備
              </h3>
              <p className="text-lg">
                マネージャーが1on1ミーティングを実施する前に、社員の最近の活動や進捗、キャリア志向についてのサマリーを確認します。
                社員との会話がより効果的に進められるようになり、ミーティングの内容が深くなります。
              </p>
            </div>
            {/* ユースケースカード2 */ /*}
            <div className="bg-white p-6 rounded-lg shadow-lg transform transition-transform hover:scale-105 hover:shadow-xl">
              <div className="mb-4">
                <img
                  src="/image/04_05_005.png"
                  alt="Icon2"
                  className="w-24 h-24 mx-auto"
                />
              </div>
              <h3 className="text-2xl font-bold mb-4 bg-[#003366] text-white p-4 rounded">
                チームメンバーの全体像の把握
              </h3>
              <p className="text-lg">
                プロジェクトリーダーが新しいチームメンバーを迎える際に、その人のバックグラウンドや趣味、キャリア志向を事前に把握します。
                新しいチームメンバーとのスムーズなコミュニケーションと、チーム内の信頼関係の構築が促進されます。
              </p>
            </div>
            {/* ユースケースカード3 */ /*}
            <div className="bg-white p-6 rounded-lg shadow-lg transform transition-transform hover:scale-105 hover:shadow-xl">
              <div className="mb-4">
                <img
                  src="/image/04_01_008.png"
                  alt="Icon3"
                  className="w-24 h-24 mx-auto"
                />
              </div>
              <h3 className="text-2xl font-bold mb-4 bg-[#003366] text-white p-4 rounded">
                パフォーマンスレビューの補助
              </h3>
              <p className="text-lg">
                人事部門が社員の年間パフォーマンスレビューを行う際に、過去のフィードバックや日報のデータを分析し、評価の参考にします。
                より客観的で具体的な評価が可能になり、社員へのフィードバックが充実します。
              </p>
            </div>
          </div>
          {/* 下2枚のカードを横に並べる */ /*}
          <div className="flex flex-wrap gap-8 justify-center mt-8">
            {/* ユースケースカード4 */ /*}
            <div className="bg-white p-6 rounded-lg shadow-lg transform transition-transform hover:scale-105 hover:shadow-xl w-full sm:w-1/2 md:w-1/3">
              <div className="mb-4">
                <img
                  src="/image/04_01_027.png"
                  alt="Icon4"
                  className="w-24 h-24 mx-auto"
                />
              </div>
              <h3 className="text-2xl font-bold mb-4 bg-[#003366] text-white p-4 rounded">
                キャリア開発の支援
              </h3>
              <p className="text-lg">
                社員がキャリアの方向性について相談する際に、AIからのアドバイスや過去のデータを基にした提案を受ける。
                個々の社員に適したキャリアパスのアドバイスが受けられるようになります。
              </p>
            </div>
            {/* ユースケースカード5 */ /*}
            <div className="bg-white p-6 rounded-lg shadow-lg transform transition-transform hover:scale-105 hover:shadow-xl w-full sm:w-1/2 md:w-1/3">
              <div className="mb-4">
                <img
                  src="/image/04_01_004.png"
                  alt="Icon5"
                  className="w-24 h-24 mx-auto"
                />
              </div>
              <h3 className="text-2xl font-bold mb-4 bg-[#003366] text-white p-4 rounded">
                社内コミュニケーションの改善
              </h3>
              <p className="text-lg">
                チーム内の定期的なミーティングやプロジェクトの進捗報告で、社員の状態や業務内容をサマリーとして確認する。
                情報の共有がスムーズになり、チーム全体のコミュニケーションが向上します。
              </p>
            </div>
          </div>
        </div>
      </section>

      {/* Pricing Section */ /*}
      <section id="pricing" className="py-20 text-center">
        <h2 className="text-4xl font-bold mb-8">料金プラン</h2>
        <div className="max-w-4xl mx-auto grid grid-cols-1 md:grid-cols-3 gap-8">
          <div className="p-6 bg-white rounded-lg shadow-lg">
            <h3 className="text-2xl font-bold mb-4">ベーシックプラン</h3>
            <p>月額 ¥X,XXX</p>
            <p>基本機能が含まれています。</p>
            <button className="bg-[#003366] text-white px-6 py-3 rounded font-bold hover:bg-blue-700 transition-colors duration-300">
              購入する
            </button>
          </div>
          <div className="p-6 bg-white rounded-lg shadow-lg">
            <h3 className="text-2xl font-bold mb-4">スタンダードプラン</h3>
            <p>月額 ¥X,XXX</p>
            <p>追加機能が含まれています。</p>
            <button className="bg-[#003366] text-white px-6 py-3 rounded font-bold hover:bg-blue-700 transition-colors duration-300">
              購入する
            </button>
          </div>
          <div className="p-6 bg-white rounded-lg shadow-lg">
            <h3 className="text-2xl font-bold mb-4">プレミアムプラン</h3>
            <p>月額 ¥X,XXX</p>
            <p>全機能が含まれています。</p>
            <button className="bg-[#003366] text-white px-6 py-3 rounded font-bold hover:bg-blue-700 transition-colors duration-300">
              購入する
            </button>
          </div>
        </div>
      </section>

      {/* Contact Section */ /*}
      <section id="contact" className="py-20 bg-gray-100 text-center">
        <h2 className="text-4xl font-bold mb-8">お問い合わせ</h2>
        <form className="max-w-2xl mx-auto space-y-4">
          <input
            type="text"
            placeholder="お名前"
            className="w-full p-3 rounded border border-gray-300"
          />
          <input
            type="email"
            placeholder="メールアドレス"
            className="w-full p-3 rounded border border-gray-300"
          />
          <textarea
            placeholder="メッセージ"
            className="w-full p-3 rounded border border-gray-300"
            rows={5}
          ></textarea>
          <button className="bg-[#003366] text-white px-6 py-3 rounded font-bold hover:bg-blue-700 transition-colors duration-300">
            メッセージを送信
          </button>
        </form>
      </section>

      {/* Footer */ /*}
      <footer className="bg-[#003366] text-white text-center p-4">
        <p>&copy; 2024 SyncEra. All rights reserved.</p>
      </footer>
    </main>
  );
}

*/

>>>>>>> 513b8f6c
'use client';

import Link from 'next/link'; // Linkをインポート
import { useState } from 'react';
import ContactForm from './hooks/fetch_contact/postContactForm';
import PlanIntro from '../components/payment/PlanIntro';
import CompanyLoginButton from '@/components/signup_and_login/CompanyLoginButton';
import LoginButton from '@/components/signup_and_login/LoginButton';
export default function Home() {
  const [activeTab, setActiveTab] = useState<'none' | 'syncEra' | 'appInfo'>('none');

  return (
    <main className='min-h-screen flex flex-col bg-white text-gray-900'>
      {/* Header */}
      <header className='bg-[#003366] text-white p-8 flex justify-between items-center'>
        <div className='flex items-center space-x-4'>
          <img src='/image/SyncEra(blue_white).png' alt='SyncEra Logo' className='h-16' />
          <span className='text-5xl font-extrabold text-white font-sans'></span>
          <CompanyLoginButton />
        </div>

        <nav className='absolute left-1/2 transform -translate-x-1/2 space-x-6'>
          <a href='#features' className='hover:underline'>
            機能
          </a>
          <a href='#use-cases' className='hover:underline'>
            ユースケース
          </a>
          <a href='#contact' className='hover:underline'>
            お問い合わせ
          </a>
          <a href='#pricing' className='hover:underline'>
            料金
          </a>
        </nav>
        <div className='flex space-x-4'>
          <LoginButton />
          <Link
            href='/signup'
            className='bg-[#003366] text-white px-4 py-2 rounded border border-white font-bold hover:bg-[#66B2FF] active:transform active:translate-y-1 transition-colors duration-300'
          >
            新規登録
          </Link>
        </div>
      </header>
      {/* Hero Section */}
      <section className='flex flex-col items-center justify-center bg-[#003366] text-white text-center py-20 relative overflow-hidden'>
        <div className='absolute inset-0 bg-hero-pattern opacity-20'></div>
        <h1 className='text-6xl font-bold mb-4 relative z-10'>Welcome to SyncEra</h1>
        <p className='text-xl mb-8 relative z-10'>
          世代間のギャップをなくし、スムーズなコミュニケーションを実現
        </p>
        <Link
          href='/signup'
          className='bg-white text-[#003366] px-6 py-3 rounded font-bold hover:bg-gray-200 transition-colors duration-300 relative z-10'
        >
          今すぐ始める
        </Link>
      </section>
      {/* Features Section */}
      <section id='features' className='py-20 bg-gray-100'>
        <h2 className='text-4xl font-bold mb-8 text-center'>機能</h2>
        <p className='max-w-2xl mx-auto text-lg mb-8 text-center'>
          Slackから日報や趣味、キャリア志向の情報をサマリー表示し、1on1の準備をサポート。AIが会話でのアドバイスも提供し、コミュニケーションを円滑にします。
        </p>
        <div className='mx-auto flex gap-8' style={{ maxWidth: '1200px' }}>
          <div className='p-6 bg-white rounded-lg shadow-lg flex-none w-[350px]'>
            <h3 className='text-2xl font-bold mb-4'>Slack連携</h3>
            <p>社員のSlack情報を集約し、日報や趣味、キャリア志向を一元管理します。</p>
          </div>
          <div className='p-6 bg-white rounded-lg shadow-lg flex-none w-[350px]'>
            <h3 className='text-2xl font-bold mb-4'>情報のサマリー表示</h3>
            <p>
              日報や趣味、定期的なキャリア志向のサマリーを表示し、1on1に必要な情報を提供します。
            </p>
          </div>
          <div className='p-6 bg-white rounded-lg shadow-lg flex-none w-[350px]'>
            <h3 className='text-2xl font-bold mb-4'>AIによる会話サポート</h3>
            <p>
              AIが1on1の会話に関するアドバイスを提供し、効果的なコミュニケーションをサポートします。
            </p>
          </div>
        </div>
      </section>
      {/* Use Cases Section */}
      <section id='use-cases' className='py-20 bg-gray-100'>
        <h2 className='text-4xl font-bold mb-8 text-center text-[#003366]'>ユースケース</h2>
        <div className='max-w-6xl mx-auto'>
          <div className='grid grid-cols-1 lg:grid-cols-3 gap-8'>
            {/* ユースケースカード1 */}
            <div className='bg-white p-6 rounded-lg shadow-lg transform transition-transform hover:scale-105 hover:shadow-xl'>
              <div className='mb-4'>
                <img src='/image/04_01_017.png' alt='Icon1' className='w-24 h-24 mx-auto' />
              </div>
              <h3 className='text-2xl font-bold mb-4 bg-[#003366] text-white p-4 rounded'>
                1on1 ミーティングの準備
              </h3>
              <p className='text-lg'>
                マネージャーが1on1ミーティングを実施する前に、社員の最近の活動や進捗、キャリア志向についてのサマリーを確認します。
                社員との会話がより効果的に進められるようになり、ミーティングの内容が深くなります。
              </p>
            </div>
            {/* ユースケースカード2 */}
            <div className='bg-white p-6 rounded-lg shadow-lg transform transition-transform hover:scale-105 hover:shadow-xl'>
              <div className='mb-4'>
                <img src='/image/04_05_005.png' alt='Icon2' className='w-24 h-24 mx-auto' />
              </div>
              <h3 className='text-2xl font-bold mb-4 bg-[#003366] text-white p-4 rounded'>
                チームメンバーの全体像の把握
              </h3>
              <p className='text-lg'>
                プロジェクトリーダーが新しいチームメンバーを迎える際に、その人のバックグラウンドや趣味、キャリア志向を事前に把握します。
                新しいチームメンバーとのスムーズなコミュニケーションと、チーム内の信頼関係の構築が促進されます。
              </p>
            </div>
            {/* ユースケースカード3 */}
            <div className='bg-white p-6 rounded-lg shadow-lg transform transition-transform hover:scale-105 hover:shadow-xl'>
              <div className='mb-4'>
                <img src='/image/04_01_008.png' alt='Icon3' className='w-24 h-24 mx-auto' />
              </div>
              <h3 className='text-2xl font-bold mb-4 bg-[#003366] text-white p-4 rounded'>
                パフォーマンスレビューの補助
              </h3>
              <p className='text-lg'>
                人事部門が社員の年間パフォーマンスレビューを行う際に、過去のフィードバックや日報のデータを分析し、評価の参考にします。
                より客観的で具体的な評価が可能になり、社員へのフィードバックが充実します。
              </p>
            </div>
          </div>
          {/* 下2枚のカードを横に並べる */}
          <div className='flex flex-wrap gap-8 justify-center mt-8'>
            {/* ユースケースカード4 */}
            <div className='bg-white p-6 rounded-lg shadow-lg transform transition-transform hover:scale-105 hover:shadow-xl w-full sm:w-1/2 md:w-1/3'>
              <div className='mb-4'>
                <img src='/image/04_01_027.png' alt='Icon4' className='w-24 h-24 mx-auto' />
              </div>
              <h3 className='text-2xl font-bold mb-4 bg-[#003366] text-white p-4 rounded'>
                キャリア開発の支援
              </h3>
              <p className='text-lg'>
                社員がキャリアの方向性について相談する際に、AIからのアドバイスや過去のデータを基に、具体的なキャリアパスを提示します。
                社員のキャリア開発をサポートし、モチベーション向上に寄与します。
              </p>
            </div>
            {/* ユースケースカード5 */}
            <div className='bg-white p-6 rounded-lg shadow-lg transform transition-transform hover:scale-105 hover:shadow-xl w-full sm:w-1/2 md:w-1/3'>
              <div className='mb-4'>
                <img src='/image/04_01_004.png' alt='Icon5' className='w-24 h-24 mx-auto' />
              </div>
              <h3 className='text-2xl font-bold mb-4 bg-[#003366] text-white p-4 rounded'>
                社内コミュニケーションの改善
              </h3>
              <p className='text-lg'>
                チーム内の定期的なミーティングやプロジェクトの進捗報告で、社員の状態や業務内容をサマリーとして確認する。
                情報の共有がスムーズになり、チーム全体のコミュニケーションが向上します。
              </p>
            </div>
          </div>
        </div>
      </section>
      {/* Pricing Section */}
      <section id='pricing'>
        <PlanIntro />
      </section>

      {/* Contact Section */}
      <section id='contact' className='py-20 bg-gray-100 text-center'>
        <h2 className='text-4xl font-bold mb-8'>お問い合わせ</h2>
        <ContactForm /> {/* 問い合わせフォームを表示 */}
      </section>
      {/* Footer */}
      <footer className='bg-[#003366] text-white text-center p-4'>
        <p>&copy; 2024 SyncEra. All rights reserved.</p>
      </footer>
    </main>
  );
}<|MERGE_RESOLUTION|>--- conflicted
+++ resolved
@@ -1,280 +1,11 @@
-<<<<<<< HEAD
-=======
-/*
-"use client";
-
-import { useState } from "react";
-// frontend/src/app/page.tsx`
 'use client';
 
-import React from 'react';
-import PlanIntro from '../components/payment/PlanIntro';
 import CompanyLoginButton from '@/components/signup_and_login/CompanyLoginButton';
 import LoginButton from '@/components/signup_and_login/LoginButton';
-import Link from "next/link"; // Linkをインポート
-
-export default function HomePage() {
-  const [activeTab, setActiveTab] = useState<"none" | "syncEra" | "appInfo">(
-    "none"
-  );
-
-  return (
-    <main className="min-h-screen flex flex-col bg-white text-gray-900">
-      {/* Header */ /*}
-      <header className="bg-[#003366] text-white p-4 flex justify-between items-center">
-        <div className="flex items-center space-x-4">
-          <img
-            src="/image/SyncEra(blue_white).png"
-            alt="SyncEra Logo"
-            className="h-16"
-          />
-          <span className="text-5xl font-extrabold text-white font-sans"></span>
-        </div>
-        <nav className="space-x-6">
-          <a href="#features" className="hover:underline">
-            機能
-          </a>
-          <a href="#use-cases" className="hover:underline">
-            ユースケース
-          </a>
-          <a href="#contact" className="hover:underline">
-            お問い合わせ
-          </a>
-          <a href="#pricing" className="hover:underline">
-            料金
-          </a>
-        </nav>
-        <div className="flex space-x-4">
-          {" "}
-          {/* flex コンテナを追加 */ /*}
-          <button className="bg-[#66B2FF] text-white px-4 py-2 rounded border border-black font-bold hover:bg-blue-500 active:transform active:translate-y-1 transition-colors duration-300">
-            ログイン
-          </button>
-          <button className="bg-[#003366] text-white px-4 py-2 rounded border border-white font-bold hover:bg-[#66B2FF] active:transform active:translate-y-1 transition-colors duration-300">
-            新規登録
-          </button>
-        </div>
-      </header>
-
-      {/* Hero Section */ /*}
-      <section className="flex flex-col items-center justify-center bg-[#003366] text-white text-center py-20 relative overflow-hidden">
-        <div className="absolute inset-0 bg-hero-pattern opacity-20"></div>
-        <h1 className="text-6xl font-bold mb-4 relative z-10">
-          Welcome to SyncEra
-        </h1>
-        <p className="text-xl mb-8 relative z-10">
-          世代間のギャップをなくし、スムーズなコミュニケーションを実現
-        </p>
-        <Link
-          href="/manager"
-          className="bg-white text-[#003366] px-6 py-3 rounded font-bold hover:bg-gray-200 transition-colors duration-300 relative z-10"
-        >
-          今すぐ始める
-        </Link>
-      </section>
-
-      {/* Features Section */ /*}
-      <section id="features" className="py-20 bg-gray-100">
-        <h2 className="text-4xl font-bold mb-8 text-center">機能</h2>
-        <p className="max-w-2xl mx-auto text-lg mb-8 text-center">
-          Slackから日報や趣味、キャリア志向の情報をサマリー表示し、1on1の準備をサポート。AIが会話でのアドバイスも提供し、コミュニケーションを円滑にします。
-        </p>
-        <div className="mx-auto flex gap-8" style={{ maxWidth: "1200px" }}>
-          <div className="p-6 bg-white rounded-lg shadow-lg flex-none w-[350px]">
-            <h3 className="text-2xl font-bold mb-4">Slack連携</h3>
-            <p>
-              社員のSlack情報を集約し、日報や趣味、キャリア志向を一元管理します。
-            </p>
-          </div>
-          <div className="p-6 bg-white rounded-lg shadow-lg flex-none w-[350px]">
-            <h3 className="text-2xl font-bold mb-4">情報のサマリー表示</h3>
-            <p>
-              日報や趣味、定期的なキャリア志向のサマリーを表示し、1on1に必要な情報を提供します。
-            </p>
-          </div>
-          <div className="p-6 bg-white rounded-lg shadow-lg flex-none w-[350px]">
-            <h3 className="text-2xl font-bold mb-4">AIによる会話サポート</h3>
-            <p>
-              AIが1on1の会話に関するアドバイスを提供し、効果的なコミュニケーションをサポートします。
-            </p>
-          </div>
-        </div>
-      </section>
-
-      {/* Use Cases Section */ /*}
-      <section id="use-cases" className="py-20 bg-gray-100">
-        <h2 className="text-4xl font-bold mb-8 text-center text-[#003366]">
-          ユースケース
-        </h2>
-        <div className="max-w-6xl mx-auto">
-          <div className="grid grid-cols-1 lg:grid-cols-3 gap-8">
-            {/* ユースケースカード1 */ /*}
-            <div className="bg-white p-6 rounded-lg shadow-lg transform transition-transform hover:scale-105 hover:shadow-xl">
-              <div className="mb-4">
-                <img
-                  src="/image/04_01_017.png"
-                  alt="Icon1"
-                  className="w-24 h-24 mx-auto"
-                />
-              </div>
-              <h3 className="text-2xl font-bold mb-4 bg-[#003366] text-white p-4 rounded">
-                1on1 ミーティングの準備
-              </h3>
-              <p className="text-lg">
-                マネージャーが1on1ミーティングを実施する前に、社員の最近の活動や進捗、キャリア志向についてのサマリーを確認します。
-                社員との会話がより効果的に進められるようになり、ミーティングの内容が深くなります。
-              </p>
-            </div>
-            {/* ユースケースカード2 */ /*}
-            <div className="bg-white p-6 rounded-lg shadow-lg transform transition-transform hover:scale-105 hover:shadow-xl">
-              <div className="mb-4">
-                <img
-                  src="/image/04_05_005.png"
-                  alt="Icon2"
-                  className="w-24 h-24 mx-auto"
-                />
-              </div>
-              <h3 className="text-2xl font-bold mb-4 bg-[#003366] text-white p-4 rounded">
-                チームメンバーの全体像の把握
-              </h3>
-              <p className="text-lg">
-                プロジェクトリーダーが新しいチームメンバーを迎える際に、その人のバックグラウンドや趣味、キャリア志向を事前に把握します。
-                新しいチームメンバーとのスムーズなコミュニケーションと、チーム内の信頼関係の構築が促進されます。
-              </p>
-            </div>
-            {/* ユースケースカード3 */ /*}
-            <div className="bg-white p-6 rounded-lg shadow-lg transform transition-transform hover:scale-105 hover:shadow-xl">
-              <div className="mb-4">
-                <img
-                  src="/image/04_01_008.png"
-                  alt="Icon3"
-                  className="w-24 h-24 mx-auto"
-                />
-              </div>
-              <h3 className="text-2xl font-bold mb-4 bg-[#003366] text-white p-4 rounded">
-                パフォーマンスレビューの補助
-              </h3>
-              <p className="text-lg">
-                人事部門が社員の年間パフォーマンスレビューを行う際に、過去のフィードバックや日報のデータを分析し、評価の参考にします。
-                より客観的で具体的な評価が可能になり、社員へのフィードバックが充実します。
-              </p>
-            </div>
-          </div>
-          {/* 下2枚のカードを横に並べる */ /*}
-          <div className="flex flex-wrap gap-8 justify-center mt-8">
-            {/* ユースケースカード4 */ /*}
-            <div className="bg-white p-6 rounded-lg shadow-lg transform transition-transform hover:scale-105 hover:shadow-xl w-full sm:w-1/2 md:w-1/3">
-              <div className="mb-4">
-                <img
-                  src="/image/04_01_027.png"
-                  alt="Icon4"
-                  className="w-24 h-24 mx-auto"
-                />
-              </div>
-              <h3 className="text-2xl font-bold mb-4 bg-[#003366] text-white p-4 rounded">
-                キャリア開発の支援
-              </h3>
-              <p className="text-lg">
-                社員がキャリアの方向性について相談する際に、AIからのアドバイスや過去のデータを基にした提案を受ける。
-                個々の社員に適したキャリアパスのアドバイスが受けられるようになります。
-              </p>
-            </div>
-            {/* ユースケースカード5 */ /*}
-            <div className="bg-white p-6 rounded-lg shadow-lg transform transition-transform hover:scale-105 hover:shadow-xl w-full sm:w-1/2 md:w-1/3">
-              <div className="mb-4">
-                <img
-                  src="/image/04_01_004.png"
-                  alt="Icon5"
-                  className="w-24 h-24 mx-auto"
-                />
-              </div>
-              <h3 className="text-2xl font-bold mb-4 bg-[#003366] text-white p-4 rounded">
-                社内コミュニケーションの改善
-              </h3>
-              <p className="text-lg">
-                チーム内の定期的なミーティングやプロジェクトの進捗報告で、社員の状態や業務内容をサマリーとして確認する。
-                情報の共有がスムーズになり、チーム全体のコミュニケーションが向上します。
-              </p>
-            </div>
-          </div>
-        </div>
-      </section>
-
-      {/* Pricing Section */ /*}
-      <section id="pricing" className="py-20 text-center">
-        <h2 className="text-4xl font-bold mb-8">料金プラン</h2>
-        <div className="max-w-4xl mx-auto grid grid-cols-1 md:grid-cols-3 gap-8">
-          <div className="p-6 bg-white rounded-lg shadow-lg">
-            <h3 className="text-2xl font-bold mb-4">ベーシックプラン</h3>
-            <p>月額 ¥X,XXX</p>
-            <p>基本機能が含まれています。</p>
-            <button className="bg-[#003366] text-white px-6 py-3 rounded font-bold hover:bg-blue-700 transition-colors duration-300">
-              購入する
-            </button>
-          </div>
-          <div className="p-6 bg-white rounded-lg shadow-lg">
-            <h3 className="text-2xl font-bold mb-4">スタンダードプラン</h3>
-            <p>月額 ¥X,XXX</p>
-            <p>追加機能が含まれています。</p>
-            <button className="bg-[#003366] text-white px-6 py-3 rounded font-bold hover:bg-blue-700 transition-colors duration-300">
-              購入する
-            </button>
-          </div>
-          <div className="p-6 bg-white rounded-lg shadow-lg">
-            <h3 className="text-2xl font-bold mb-4">プレミアムプラン</h3>
-            <p>月額 ¥X,XXX</p>
-            <p>全機能が含まれています。</p>
-            <button className="bg-[#003366] text-white px-6 py-3 rounded font-bold hover:bg-blue-700 transition-colors duration-300">
-              購入する
-            </button>
-          </div>
-        </div>
-      </section>
-
-      {/* Contact Section */ /*}
-      <section id="contact" className="py-20 bg-gray-100 text-center">
-        <h2 className="text-4xl font-bold mb-8">お問い合わせ</h2>
-        <form className="max-w-2xl mx-auto space-y-4">
-          <input
-            type="text"
-            placeholder="お名前"
-            className="w-full p-3 rounded border border-gray-300"
-          />
-          <input
-            type="email"
-            placeholder="メールアドレス"
-            className="w-full p-3 rounded border border-gray-300"
-          />
-          <textarea
-            placeholder="メッセージ"
-            className="w-full p-3 rounded border border-gray-300"
-            rows={5}
-          ></textarea>
-          <button className="bg-[#003366] text-white px-6 py-3 rounded font-bold hover:bg-blue-700 transition-colors duration-300">
-            メッセージを送信
-          </button>
-        </form>
-      </section>
-
-      {/* Footer */ /*}
-      <footer className="bg-[#003366] text-white text-center p-4">
-        <p>&copy; 2024 SyncEra. All rights reserved.</p>
-      </footer>
-    </main>
-  );
-}
-
-*/
-
->>>>>>> 513b8f6c
-'use client';
-
 import Link from 'next/link'; // Linkをインポート
 import { useState } from 'react';
+import PlanIntro from '../components/payment/PlanIntro';
 import ContactForm from './hooks/fetch_contact/postContactForm';
-import PlanIntro from '../components/payment/PlanIntro';
-import CompanyLoginButton from '@/components/signup_and_login/CompanyLoginButton';
-import LoginButton from '@/components/signup_and_login/LoginButton';
 export default function Home() {
   const [activeTab, setActiveTab] = useState<'none' | 'syncEra' | 'appInfo'>('none');
 
