--- conflicted
+++ resolved
@@ -26,8 +26,4 @@
 # CMD ["bash", "-c",  "alembic revision --autogenerate -m 'Initial migration' && alembic upgrade head && python app/db/seed/seed_dev_2.py&&python app/db/seed/seed_sample_response.py&&python app/util/survey_analysis/save_analysis_result.py && uvicorn app.main:app --host 0.0.0.0 --port 8000 --reload"]
 
 # マイグレーションの自動実行とシードデータ投入: さよこ、本番向け
-<<<<<<< HEAD
-# CMD ["bash", "-c", "alembic revision --autogenerate -m 'Initial migration' && alembic upgrade head && python app/util/post_slack_message.py && python app/db/seed/seed_product.py && uvicorn app.main:app --host 0.0.0.0 --port 8000 --reload"]
-=======
-CMD ["bash", "-c", "alembic revision --autogenerate -m 'Initial migration' && alembic upgrade head && python app/util/slack_api/post_slack_message.py && python app/db/seed/seed_product.py && uvicorn app.main:app --host 0.0.0.0 --port 8000 --reload"]
->>>>>>> d5ee336b
+CMD ["bash", "-c", "alembic revision --autogenerate -m 'Initial migration' && alembic upgrade head && python app/util/slack_api/post_slack_message.py && python app/db/seed/seed_product.py && uvicorn app.main:app --host 0.0.0.0 --port 8000 --reload"]