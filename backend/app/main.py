import logging
import os
import json
from dotenv import load_dotenv
from fastapi.middleware.cors import CORSMiddleware
<<<<<<< HEAD
# backend/app/main.py
from fastapi import FastAPI, APIRouter, Depends, HTTPException, Request, Response
from sqlalchemy.orm import Session
from app.services.slackApi import get_and_save_users, get_and_save_daily_report, get_and_save_times_tweet
from app.util.career_survey.send_survey_to_all import send_survey_to_employee, send_survey_with_text_input
from app.services.schedule_survey import schedule_hourly_survey, schedule_monthly_survey
=======
from fastapi import FastAPI, APIRouter, Depends, HTTPException, Request, Response
from sqlalchemy.orm import Session
from app.services.slackApi import get_and_save_daily_report, get_and_save_times_tweet
from app.util.slack_api.get_slack_user_info import get_and_save_slack_users
from app.util.career_survey.send_survey_to_all import send_survey_to_employee, send_survey_with_text_input
from app.services.schedule_survey import schedule_hourly_survey, schedule_monthly_survey, cache_questions
from app.util.survey_analysis.save_analysis_result import save_survey_result
>>>>>>> d5ee336b
from slack_sdk import WebClient
from slack_sdk.errors import SlackApiError
from app.db.database import get_db
<<<<<<< HEAD
from app.db.models import DailyReport, Question, UserResponse
=======
from app.db.models import DailyReport, Question, UserResponse, SlackUserInfo
>>>>>>> d5ee336b
from app.routers import frontend_requests
from app.db import schemas
from fastapi.responses import JSONResponse
from apscheduler.schedulers.background import BackgroundScheduler
<<<<<<< HEAD
=======
# めめ追加 : redis用のimport
from redis import Redis
>>>>>>> d5ee336b

# 環境変数の読み込み
load_dotenv()

# ロギングの設定
log_level = os.getenv("LOG_LEVEL", "INFO").upper()
logging.basicConfig(level=log_level, format='%(asctime)s - %(name)s - %(levelname)s - %(message)s')
logger = logging.getLogger(__name__)

# めめ追加 : redisの接続設定
REDIS_HOST = os.getenv("REDIS_HOST", "redis") # "redis"部分はコンテナでの開発時。ローカルの時はlocalhost
REDIS_PORT = int(os.getenv("REDIS_PORT", 6379))
redis_client = Redis(host=REDIS_HOST, port=REDIS_PORT)

# Slack APIトークンを設定
SLACK_TOKEN = os.getenv("SLACK_API_KEY")
SIGNING_SECRET = os.getenv("SIGNING_SECRET")

# つぶやきチャンネルのIDを環境変数から読み込む
TWEET_CHANNEL_IDS = os.getenv("TWEET_CHANNEL_IDS", "").split(",")
slack_client = WebClient(token=SLACK_TOKEN)
<<<<<<< HEAD
from app.services.stripe import router as stripe_router
=======
>>>>>>> d5ee336b

app = FastAPI()

origins = os.getenv("ALLOWED_ORIGINS", "").split(",")
app.add_middleware(
    CORSMiddleware,
    allow_origins=origins,
    allow_credentials=True,
    allow_methods=["*"],  #デプロイ前に要確認、今は "*" でOK
    allow_headers=["*"],  #デプロイ前に要確認、今は "*" でOK
)

# ルーターの定義
router = APIRouter()

app.include_router(frontend_requests.router, prefix="/client", tags=["client"])

@app.get("/")
def read_root():
    return "we are SyncEra. member: mikiko, sayoko, ku-min, meme."

# slackのユーザーアイコン情報取得を確認するためのエンドポイント
<<<<<<< HEAD
@app.get("/users/")
def read_users(db: Session = Depends(get_db)):
    return get_and_save_users(db)
=======
@app.get("/slack_users/")
def get_slack_user_info(db: Session = Depends(get_db)):
    return get_and_save_slack_users(db)

# Slack APIでメールアドレスからSlack IDを取得するエンドポイント
@app.post("/get_slack_user_id/")
async def get_slack_user_id(email: str):

    try:
        # Slack APIを呼び出してユーザー情報を取得
        response = slack_client.users_lookupByEmail(email=email)
        
        # SlackユーザーIDを取得
        slack_user_id = response['user']['id']
        logger.info(f"SlackユーザーID '{slack_user_id}' がメール '{email}' から取得されました。")

        # SlackユーザーIDをレスポンスとして返す
        return {"email": email, "slack_user_id": slack_user_id}
    
    except SlackApiError as e:
        # Slack APIエラーの処理
        logger.error(f"Slack APIエラー: {e.response['error']}")
        raise HTTPException(status_code=400, detail=f"Slackユーザーの取得に失敗しました: {e.response['error']}")

    except Exception as e:
        # その他のエラー処理
        logger.error(f"予期しないエラー: {str(e)}")
        raise HTTPException(status_code=500, detail="予期しないエラーが発生しました")
>>>>>>> d5ee336b

# 日報の投稿情報の取得を確認するためのエンドポイント
@app.get("/post_daily_report")
def read_daily_report(db: Session = Depends(get_db)):
    return get_and_save_daily_report(None, db)

# Slackイベントのエンドポイント
# 日報または、つぶやきが投稿されたときに、投稿内容を取得してDB保存するためのエンドポイント
@app.post("/slack/events")
async def slack_events(request: Request, db: Session = Depends(get_db)):
    try:
        payload = await request.json()
        logger.debug(f"Payload: {payload}")

        # SlackのURL検証のためのチャレンジリクエストに対応
        if "challenge" in payload:
            return {"challenge": payload["challenge"]}

        # イベント処理
        event = payload.get("event", {})
        if event.get("type") == "message" and "subtype" not in event:
            channel_id = event.get("channel")
            if channel_id in TWEET_CHANNEL_IDS:
                return get_and_save_times_tweet(event, db)
            if channel_id == os.getenv("DAILY_REPORT_CHANNEL_ID"):
                return get_and_save_daily_report(event, db)

        return {"status": "ignored"}
    except Exception as e:
        logger.error(f"Error processing request: {e}")
        raise HTTPException(status_code=500, detail="Internal Server Error")

# Slackでキャリアアンケート送信のためのエンドポイント
<<<<<<< HEAD
# Slackでのインタラクションを処理し、ユーザーの回答を保存して次の質問を送信します。
# 引数:request (Request): FastAPIのリクエストオブジェクト。
#     db (Session): SQLAlchemyのデータベースセッションオブジェクト。
=======
# Slackでのインタラクションを処理し、ユーザーの回答を保存して次の質問を送信します
# 引数:request (Request): FastAPIのリクエストオブジェクト
#     db (Session): SQLAlchemyのデータベースセッションオブジェクト
>>>>>>> d5ee336b
# 戻り値: status_code: 200 or 500

@app.post("/slack/actions")
async def handle_slack_interactions(request: Request, db: Session = Depends(get_db)):
    try:
        # リクエストのフォームデータを取得
        body = await request.form()
        payload = json.loads(body["payload"])  # json.loads() を使用するために json モジュールをインポート
        logger.debug(f"Payload: {payload}")

        user_id = payload["user"]["id"]
<<<<<<< HEAD
        input_form_type = payload["type"]
=======
>>>>>>> d5ee336b
        actions = payload["actions"]
        block_id = actions[0]["value"]
        free_text = None

        # block_id と callback_id の両方に対応する
        if "block_id" in actions[0]:
            question_id = int(actions[0]["value"])
        elif "callback_id" in payload:
            question_id = int(payload["callback_id"])
        else:
            raise ValueError("Neither block_id nor callback_id found in payload")

        # ユーザーの選択した値を取得
        # 自由記述が含まれている場合、送信ボタンクリックをトリガーに値を取得（ free_text )
        selected_option = None
        if "block_id" in actions[0]:
            actions[0]["text"]["text"] == "送信"
            free_text = payload['state']['values'].get(block_id, {}).get('free_text_input', {}).get('value')
            logger.info(f"User {user_id} submitted free text: {free_text}")
        else:
            selected_option = actions[0]["value"]
            logger.info(f"User {user_id} submitted the survey with option {selected_option}")

        if selected_option is None and free_text is None:
            logger.warning(f"No valid option or free text provided by user {user_id}. Proceeding with next question.")
            free_text = ""  # 空の自由記述でも進めるように空文字を設定

        # 回答をDBに保存
        response_data = UserResponse(
            slack_user_id=user_id,
            question_id=question_id,
            answer=selected_option,
            free_text=free_text
        )
<<<<<<< HEAD
       # 回答をDBに保存し、次の質問を取得して送信
=======
        # 回答をDBに保存
>>>>>>> d5ee336b
        db.add(response_data)
        db.commit()
        logger.info(f"Response saved for user {user_id} for question {question_id}")

<<<<<<< HEAD
        # 次の質問を取得して送信
        question = db.query(Question).filter(Question.id == question_id).first()
        if not question:
            raise HTTPException(status_code=404, detail="Question not found")

=======
        # エラーハンドリング
        question = db.query(Question).filter(Question.id == question_id).first()
        if not question:
            raise HTTPException(status_code=404, detail="Question not found")
        # 次の質問を取得して送信（Redisキャッシュ対応）
>>>>>>> d5ee336b
        next_question_id = None
        # 次の質問のIDを決定する
        # ユーザーが選択肢（例えば、A, B, C, D）のいずれかを選んだ場合、その選択肢に応じて次の質問IDを決定
        if selected_option:
            if selected_option == 'A':
                next_question_id = question.next_question_a_id
            elif selected_option == 'B':
                next_question_id = question.next_question_b_id
            elif selected_option == 'C':
                next_question_id = question.next_question_c_id
            elif selected_option == 'D':
                next_question_id = question.next_question_d_id
        # free_text が入力された場合（自由記述を行った場合）、次の質問として next_question_a_id に設定されたIDを使用
        elif free_text:
            next_question_id = question.next_question_a_id
<<<<<<< HEAD
        # 回答終了時の処理
        if not next_question_id:
            slack_client.chat_postMessage(channel=user_id, text="アンケートの回答を送信しました！ご回答ありがとうございました。")
            logger.info(f"Survey completed for user {user_id}")
        else:
            next_question = db.query(Question).filter(Question.id == next_question_id).first()
            # 自由記述の質問かどうかをチェックして、適切な関数を呼び出す
=======
        # アンケート終了時の処理
        if not next_question_id:
            slack_client.chat_postMessage(channel=user_id, text="アンケートの回答を送信しました！ご回答ありがとうございました。")
            logger.info(f"Survey completed for user {user_id}")
            # LLMによるアンケートの分析結果を保存する関数
            save_survey_result(user_id, db)
        else:
            # Redisで次の質問をキャッシュから取得
            next_question_key = f"question:{next_question_id}"
            cached_question = redis_client.get(next_question_key)

            if cached_question:
                logger.info(f"Cache hit for question {next_question_id}")
                # キャッシュから質問を取得し、辞書型から Question オブジェクトに変換
                question_data = json.loads(cached_question)
                next_question = Question(**question_data)
            else:
                logger.info(f"Cache miss for question {next_question_id}, retrieving from database")
                # キャッシュにない場合はデータベースから取得
                next_question = db.query(Question).filter(Question.id == next_question_id).first()
                if next_question:
                    # 質問データをキャッシュに保存（シリアライズして保存）
                    redis_client.set(next_question_key, next_question.json())  # 質問オブジェクトをシリアライズしてキャッシュ保存

            # 質問をSlackに送信
>>>>>>> d5ee336b
            if next_question.choice_a == "自由記述":
                send_survey_with_text_input(user_id, next_question)
            else:
                send_survey_to_employee(user_id, next_question)

<<<<<<< HEAD
            logger.info(f"Next question sent to user {user_id}")

=======
>>>>>>> d5ee336b
        return Response(status_code=200)

    except Exception as e:
        logger.error(f"Error processing request: {e}")
        raise HTTPException(status_code=500, detail="Internal Server Error")

# スケジュールを FastAPI のスタートアップイベントで開始
@app.on_event("startup")
async def start_scheduler():
    # schedule_hourly_survey()
    schedule_monthly_survey()

# FastAPIアプリケーションにルーターを登録
app.include_router(router)
# Stripeのルーターを登録
app.include_router(stripe_router)<|MERGE_RESOLUTION|>--- conflicted
+++ resolved
@@ -3,14 +3,7 @@
 import json
 from dotenv import load_dotenv
 from fastapi.middleware.cors import CORSMiddleware
-<<<<<<< HEAD
 # backend/app/main.py
-from fastapi import FastAPI, APIRouter, Depends, HTTPException, Request, Response
-from sqlalchemy.orm import Session
-from app.services.slackApi import get_and_save_users, get_and_save_daily_report, get_and_save_times_tweet
-from app.util.career_survey.send_survey_to_all import send_survey_to_employee, send_survey_with_text_input
-from app.services.schedule_survey import schedule_hourly_survey, schedule_monthly_survey
-=======
 from fastapi import FastAPI, APIRouter, Depends, HTTPException, Request, Response
 from sqlalchemy.orm import Session
 from app.services.slackApi import get_and_save_daily_report, get_and_save_times_tweet
@@ -18,24 +11,16 @@
 from app.util.career_survey.send_survey_to_all import send_survey_to_employee, send_survey_with_text_input
 from app.services.schedule_survey import schedule_hourly_survey, schedule_monthly_survey, cache_questions
 from app.util.survey_analysis.save_analysis_result import save_survey_result
->>>>>>> d5ee336b
 from slack_sdk import WebClient
 from slack_sdk.errors import SlackApiError
 from app.db.database import get_db
-<<<<<<< HEAD
-from app.db.models import DailyReport, Question, UserResponse
-=======
 from app.db.models import DailyReport, Question, UserResponse, SlackUserInfo
->>>>>>> d5ee336b
 from app.routers import frontend_requests
 from app.db import schemas
 from fastapi.responses import JSONResponse
 from apscheduler.schedulers.background import BackgroundScheduler
-<<<<<<< HEAD
-=======
 # めめ追加 : redis用のimport
 from redis import Redis
->>>>>>> d5ee336b
 
 # 環境変数の読み込み
 load_dotenv()
@@ -57,10 +42,7 @@
 # つぶやきチャンネルのIDを環境変数から読み込む
 TWEET_CHANNEL_IDS = os.getenv("TWEET_CHANNEL_IDS", "").split(",")
 slack_client = WebClient(token=SLACK_TOKEN)
-<<<<<<< HEAD
 from app.services.stripe import router as stripe_router
-=======
->>>>>>> d5ee336b
 
 app = FastAPI()
 
@@ -83,11 +65,6 @@
     return "we are SyncEra. member: mikiko, sayoko, ku-min, meme."
 
 # slackのユーザーアイコン情報取得を確認するためのエンドポイント
-<<<<<<< HEAD
-@app.get("/users/")
-def read_users(db: Session = Depends(get_db)):
-    return get_and_save_users(db)
-=======
 @app.get("/slack_users/")
 def get_slack_user_info(db: Session = Depends(get_db)):
     return get_and_save_slack_users(db)
@@ -116,7 +93,6 @@
         # その他のエラー処理
         logger.error(f"予期しないエラー: {str(e)}")
         raise HTTPException(status_code=500, detail="予期しないエラーが発生しました")
->>>>>>> d5ee336b
 
 # 日報の投稿情報の取得を確認するためのエンドポイント
 @app.get("/post_daily_report")
@@ -150,15 +126,9 @@
         raise HTTPException(status_code=500, detail="Internal Server Error")
 
 # Slackでキャリアアンケート送信のためのエンドポイント
-<<<<<<< HEAD
-# Slackでのインタラクションを処理し、ユーザーの回答を保存して次の質問を送信します。
-# 引数:request (Request): FastAPIのリクエストオブジェクト。
-#     db (Session): SQLAlchemyのデータベースセッションオブジェクト。
-=======
 # Slackでのインタラクションを処理し、ユーザーの回答を保存して次の質問を送信します
 # 引数:request (Request): FastAPIのリクエストオブジェクト
 #     db (Session): SQLAlchemyのデータベースセッションオブジェクト
->>>>>>> d5ee336b
 # 戻り値: status_code: 200 or 500
 
 @app.post("/slack/actions")
@@ -170,10 +140,6 @@
         logger.debug(f"Payload: {payload}")
 
         user_id = payload["user"]["id"]
-<<<<<<< HEAD
-        input_form_type = payload["type"]
-=======
->>>>>>> d5ee336b
         actions = payload["actions"]
         block_id = actions[0]["value"]
         free_text = None
@@ -208,28 +174,16 @@
             answer=selected_option,
             free_text=free_text
         )
-<<<<<<< HEAD
-       # 回答をDBに保存し、次の質問を取得して送信
-=======
         # 回答をDBに保存
->>>>>>> d5ee336b
         db.add(response_data)
         db.commit()
         logger.info(f"Response saved for user {user_id} for question {question_id}")
 
-<<<<<<< HEAD
-        # 次の質問を取得して送信
-        question = db.query(Question).filter(Question.id == question_id).first()
-        if not question:
-            raise HTTPException(status_code=404, detail="Question not found")
-
-=======
         # エラーハンドリング
         question = db.query(Question).filter(Question.id == question_id).first()
         if not question:
             raise HTTPException(status_code=404, detail="Question not found")
         # 次の質問を取得して送信（Redisキャッシュ対応）
->>>>>>> d5ee336b
         next_question_id = None
         # 次の質問のIDを決定する
         # ユーザーが選択肢（例えば、A, B, C, D）のいずれかを選んだ場合、その選択肢に応じて次の質問IDを決定
@@ -245,15 +199,6 @@
         # free_text が入力された場合（自由記述を行った場合）、次の質問として next_question_a_id に設定されたIDを使用
         elif free_text:
             next_question_id = question.next_question_a_id
-<<<<<<< HEAD
-        # 回答終了時の処理
-        if not next_question_id:
-            slack_client.chat_postMessage(channel=user_id, text="アンケートの回答を送信しました！ご回答ありがとうございました。")
-            logger.info(f"Survey completed for user {user_id}")
-        else:
-            next_question = db.query(Question).filter(Question.id == next_question_id).first()
-            # 自由記述の質問かどうかをチェックして、適切な関数を呼び出す
-=======
         # アンケート終了時の処理
         if not next_question_id:
             slack_client.chat_postMessage(channel=user_id, text="アンケートの回答を送信しました！ご回答ありがとうございました。")
@@ -279,17 +224,11 @@
                     redis_client.set(next_question_key, next_question.json())  # 質問オブジェクトをシリアライズしてキャッシュ保存
 
             # 質問をSlackに送信
->>>>>>> d5ee336b
             if next_question.choice_a == "自由記述":
                 send_survey_with_text_input(user_id, next_question)
             else:
                 send_survey_to_employee(user_id, next_question)
 
-<<<<<<< HEAD
-            logger.info(f"Next question sent to user {user_id}")
-
-=======
->>>>>>> d5ee336b
         return Response(status_code=200)
 
     except Exception as e:
