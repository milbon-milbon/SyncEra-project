--- conflicted
+++ resolved
@@ -4,33 +4,25 @@
 from dotenv import load_dotenv
 from fastapi.middleware.cors import CORSMiddleware
 from fastapi import FastAPI, APIRouter, Depends, HTTPException, Request, Response
+from fastapi import FastAPI, APIRouter, Depends, HTTPException, Request, Response
 from sqlalchemy.orm import Session
 from app.services.slackApi import get_and_save_daily_report, get_and_save_times_tweet
 from app.util.slack_api.get_slack_user_info import get_and_save_slack_users
 from app.util.career_survey.send_survey_to_all import send_survey_to_employee, send_survey_with_text_input
 from app.services.schedule_survey import schedule_hourly_survey, schedule_monthly_survey
-<<<<<<< HEAD
 from app.util.career_survey.question_cache import clear_question_cache
-=======
->>>>>>> 4558a9e2
 from app.util.survey_analysis.save_analysis_result import save_survey_result
 from slack_sdk import WebClient
 from slack_sdk.errors import SlackApiError
+from slack_sdk.errors import SlackApiError
 from app.db.database import get_db
-<<<<<<< HEAD
 from app.db.models import Question, UserResponse
-=======
-from app.db.models import DailyReport, Question, UserResponse, SlackUserInfo
->>>>>>> 4558a9e2
 from app.routers import frontend_requests
 from app.db import schemas
 from fastapi.responses import JSONResponse
 from apscheduler.schedulers.background import BackgroundScheduler
-<<<<<<< HEAD
 # めめ追加 : redis用のimport
 from redis import Redis
-=======
->>>>>>> 4558a9e2
 
 # 環境変数の読み込み
 load_dotenv()
@@ -85,22 +77,14 @@
     try:
         # Slack APIを呼び出してユーザー情報を取得
         response = slack_client.users_lookupByEmail(email=email)
-<<<<<<< HEAD
-
-=======
-        
->>>>>>> 4558a9e2
+
         # SlackユーザーIDを取得
         slack_user_id = response['user']['id']
         logger.info(f"SlackユーザーID '{slack_user_id}' がメール '{email}' から取得されました。")
 
         # SlackユーザーIDをレスポンスとして返す
         return {"email": email, "slack_user_id": slack_user_id}
-<<<<<<< HEAD
-
-=======
-    
->>>>>>> 4558a9e2
+
     except SlackApiError as e:
         # Slack APIエラーの処理
         logger.error(f"Slack APIエラー: {e.response['error']}")
@@ -117,6 +101,7 @@
     return get_and_save_daily_report(None, db)
 
 # Slackイベントのエンドポイント
+# 日報または、つぶやきが投稿されたときに、投稿内容を取得してDB保存するためのエンドポイント
 # 日報または、つぶやきが投稿されたときに、投稿内容を取得してDB保存するためのエンドポイント
 @app.post("/slack/events")
 async def slack_events(request: Request, db: Session = Depends(get_db)):
@@ -127,6 +112,7 @@
         # SlackのURL検証のためのチャレンジリクエストに対応
         if "challenge" in payload:
             return {"challenge": payload["challenge"]}
+
 
         # イベント処理
         event = payload.get("event", {})
@@ -143,15 +129,9 @@
         raise HTTPException(status_code=500, detail="Internal Server Error")
 
 # Slackでキャリアアンケート送信のためのエンドポイント
-<<<<<<< HEAD
 # Slackでのインタラクションを処理し、ユーザーの回答を保存して次の質問を送信します
 # 引数:request (Request): FastAPIのリクエストオブジェクト
 #     db (Session): SQLAlchemyのデータベースセッションオブジェクト
-=======
-# Slackでのインタラクションを処理し、ユーザーの回答を保存して次の質問を送信します。
-# 引数:request (Request): FastAPIのリクエストオブジェクト。
-#     db (Session): SQLAlchemyのデータベースセッションオブジェクト。
->>>>>>> 4558a9e2
 # 戻り値: status_code: 200 or 500
 
 @app.post("/slack/actions")
@@ -197,7 +177,6 @@
             answer=selected_option,
             free_text=free_text
         )
-<<<<<<< HEAD
         # 回答をDBに保存
         db.add(response_data)
         db.commit()
@@ -210,18 +189,6 @@
         if not question:
             raise HTTPException(status_code=404, detail="Question not found")
         # 次の質問を取得して送信（Redisキャッシュ対応）
-=======
-       # 回答をDBに保存し、次の質問を取得して送信
-        db.add(response_data)
-        db.commit()
-        logger.info(f"Response saved for user {user_id} for question {question_id}")
-
-        # 次の質問を取得して送信
-        question = db.query(Question).filter(Question.id == question_id).first()
-        if not question:
-            raise HTTPException(status_code=404, detail="Question not found")
-
->>>>>>> 4558a9e2
         next_question_id = None
         # 次の質問のIDを決定する
         # ユーザーが選択肢（例えば、A, B, C, D）のいずれかを選んだ場合、その選択肢に応じて次の質問IDを決定
@@ -237,7 +204,6 @@
         # free_text が入力された場合（自由記述を行った場合）、次の質問として next_question_a_id に設定されたIDを使用
         elif free_text:
             next_question_id = question.next_question_a_id
-<<<<<<< HEAD
         # アンケート終了時の処理
         if not next_question_id:
             slack_client.chat_postMessage(channel=user_id, text="アンケートの回答を送信しました！ご回答ありがとうございました。")
@@ -265,27 +231,11 @@
                     redis_client.set(next_question_key, next_question.json())  # 質問オブジェクトをシリアライズしてキャッシュ保存
 
             # 質問をSlackに送信
-=======
-        # 回答終了時の処理
-        if not next_question_id:
-            slack_client.chat_postMessage(channel=user_id, text="アンケートの回答を送信しました！ご回答ありがとうございました。")
-            logger.info(f"Survey completed for user {user_id}")
-            # ここにめめさんの関数を呼び出す処理を書く
-            save_survey_result(user_id, db)
-        else:
-            next_question = db.query(Question).filter(Question.id == next_question_id).first()
-            # 自由記述の質問かどうかをチェックして、適切な関数を呼び出す
->>>>>>> 4558a9e2
             if next_question.choice_a == "自由記述":
                 send_survey_with_text_input(user_id, next_question)
             else:
                 send_survey_to_employee(user_id, next_question)
 
-<<<<<<< HEAD
-=======
-            logger.info(f"Next question sent to user {user_id}")
-
->>>>>>> 4558a9e2
         return Response(status_code=200)
 
     except Exception as e:
