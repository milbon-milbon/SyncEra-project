--- conflicted
+++ resolved
@@ -3,20 +3,6 @@
 from apscheduler.schedulers.background import BackgroundScheduler
 from app.util.career_survey.send_survey_to_all import send_survey_to_all #社員全員にアンケート配信するロジック
 from app.util.career_survey.send_survey_to_all import send_survey_to_employee
-<<<<<<< HEAD
-from app.util.post_slack_message import send_message_to_daily_report,send_message_to_user
-from app.db.database import get_db
-from app.db.database import SessionLocal
-from app.db.models import Question
-from sqlalchemy.orm import Session
-from pytz import timezone
-from dotenv import load_dotenv
-import os
-
-# .envファイルから環境変数を読み込む
-load_dotenv()
-
-=======
 from app.db.database import get_db
 from app.db.database import SessionLocal
 from app.db.models import Question
@@ -39,15 +25,12 @@
 REDIS_PORT = int(os.getenv("REDIS_PORT", 6379))
 redis_client = Redis(host=REDIS_HOST, port=REDIS_PORT)
 
->>>>>>> d5ee336b
 # 初回の質問を取得するためのヘルパー関数
 # 引数: db (Session): SQLAlchemyのデータベースセッションオブジェクト。
 # 戻り値: Question: データベースから取得した初回の質問オブジェクト。
 def get_first_question(db: Session) -> Question:
     first_question = db.query(Question).filter(Question.id == 1).first()  # id=1 の質問を初回の質問とみなして取得
     return first_question
-<<<<<<< HEAD
-=======
 
 # アンケートの質問をキャッシュに保存する関数
 def cache_questions():
@@ -61,17 +44,10 @@
             logger.info(f"キャッシュに質問を保存しました: {question_key}")
     finally:
         db.close()
->>>>>>> d5ee336b
 
 # アンケートの定期配信を定義: 毎月1日12時に全員にアンケートを配信する
 def schedule_monthly_survey():
     scheduler = BackgroundScheduler(timezone=timezone('Asia/Tokyo'))
-<<<<<<< HEAD
-    scheduler.add_job(send_survey_to_all, 'cron', day=14, hour=16, minute=51)
-    scheduler.start()
-
-# アンケートの定期配信を定義: 毎日、30分ごとに特定のSlackユーザー(sayoko)にアンケートを配信する
-=======
     scheduler.add_job(send_survey_to_all, 'cron', day=22, hour=12, minute=0)
     scheduler.add_job(cache_questions, 'cron', day=22, hour=11, minute=0)
     scheduler.add_job(send_survey_to_all, 'cron', day=23, hour=12, minute=0)
@@ -89,7 +65,6 @@
     scheduler.start()
 
 # アンケートの定期配信を定義: 毎日、30分ごとに特定のSlackユーザー(sayoko)にアンケートを配信する(テスト用)
->>>>>>> d5ee336b
 # 引数: なし
 # 戻り値: なし
 def schedule_hourly_survey() -> None:
@@ -98,10 +73,7 @@
     def job_function():
             db = SessionLocal()
             slack_user_id = os.getenv("SLACK_USER_ID")
-<<<<<<< HEAD
-=======
             cache_questions()
->>>>>>> d5ee336b
             try:
                 first_question = get_first_question(db)
                 send_survey_to_employee(slack_user_id, first_question)
