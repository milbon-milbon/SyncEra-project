from fastapi import FastAPI, APIRouter, Depends, HTTPException, Request
from sqlalchemy.orm import Session
from app.db.database import SessionLocal, get_db
from app.db.models import DailyReport, TimesTweet
from app.util.slack_api.get_slack_user_info import get_and_save_slack_users
from slack_sdk import WebClient
from slack_sdk.errors import SlackApiError
from slackeventsapi import SlackEventAdapter
from dotenv import load_dotenv
import os
import logging

# .envファイルから環境変数を読み込む
load_dotenv()

# Slack APIトークンを設定
SLACK_TOKEN = os.getenv("SLACK_API_KEY")
SIGNING_SECRET = os.getenv("SIGNING_SECRET")

# Slackクライアントの設定
slack_client = WebClient(token=SLACK_TOKEN)
slack_events_adapter = SlackEventAdapter(SIGNING_SECRET, "/slack/events")

# ロギングの設定
log_level = os.getenv("LOG_LEVEL", "INFO").upper()
logging.basicConfig(level=log_level, format='%(asctime)s - %(name)s - %(levelname)s - %(message)s')
logger = logging.getLogger(__name__)

<<<<<<< HEAD
# Slack APIからユーザー情報を取得し、Postgresに保存する関数
def get_and_save_users(db: Session):
    try:
        # users.listメソッドを使用してユーザー情報を取得
        result = slack_client.users_list()
        users_array = result["members"]

        # 結果をログに出力
        logger.info("{} users found".format(len(users_array)))

        for user in users_array:
            user_id = user["id"]
            user_name = user.get("name")
            real_name = user.get("real_name")
            profile = user.get("profile", {})
            image_512 = profile.get("image_512")

            # ユーザー情報をデータベースに挿入
            user_record = SlackUserInfo(id=user_id, name=user_name, real_name=real_name, image_512=image_512)
            db.merge(user_record)  # 存在する場合は更新し、存在しない場合は挿入
        
        # コミットして変更を保存
        db.commit()

    except SlackApiError as e:
        logger.error("Error fetching users: {}".format(e))
        return {"error": str(e)}
    
    except Exception as e:
        logger.error("Database error: {}".format(e))
        db.rollback()  # エラーが発生した場合、ロールバック

    finally:
        db.close()  # 最後にセッションを閉じる

    return {"status": users_array}

=======
>>>>>>> d5ee336b
# Slack APIからdaily_reportチャンネルの投稿情報を取得し、Postgresに保存する関数
def get_and_save_daily_report(event, db: Session):

    conversation_history = []
    channel_id = os.getenv("DAILY_REPORT_CHANNEL_ID")
    excluded_user_id = os.getenv("EXCLUDED_USER_ID")  # 環境変数から除外するユーザーIDを取得

    try:
        # 先にユーザー情報を保存
        get_and_save_slack_users(db)

        # conversations.historyメソッドを使用してチャンネルのメッセージを取得
        result = slack_client.conversations_history(channel=channel_id)
        conversation_history = result["messages"]
        logger.debug("Conversations history retrieved")

        # 結果をログに出力
        logger.info("{} messages found in {}".format(len(conversation_history), channel_id))

        for message in conversation_history:
            # subtypeがchannel_joinの場合はスキップ
            if message.get('subtype') == 'channel_join':
                continue

            ts = message.get('ts')
            user_id = message.get('user')
            text = message.get('text')

            # 環境変数で設定されたユーザーIDの投稿をスキップ
            if user_id == excluded_user_id:
                logger.info(f"Skipping message from user {user_id}")
                continue

            # メッセージが存在するかをチェック
            existing_message = db.query(DailyReport).filter_by(ts=ts).first()
            if existing_message:
                # メッセージが存在する場合、内容を更新
                existing_message.text = text
                logger.debug(f"Message updated: ts={ts}, user_id={user_id}")
            else:
                # メッセージが存在しない場合、新規に追加
                message_record = DailyReport(ts=ts, slack_user_id=user_id, text=text)
                db.add(message_record)
                logger.debug(f"Message added: ts={ts}, user_id={user_id}")
        
        # コミットして変更を保存
        db.commit()

    except SlackApiError as e:
        logger.error("Error fetching users: {}".format(e))
        raise HTTPException(status_code=500, detail=str(e))
    
    except Exception as e:
        logger.error("Database error: {}".format(e))
        db.rollback()  # エラーが発生した場合、ロールバック
        raise HTTPException(status_code=500, detail="Database error")

    return {"status": conversation_history}

# Slack APIからtimesチャンネルの投稿情報を取得し、Postgresに保存する関数
def get_and_save_times_tweet(event, db: Session):

    conversation_history = []
    channel_id = event.get('channel')  # イベントからチャンネルIDを取得
    excluded_user_id = os.getenv("EXCLUDED_USER_ID")  # 環境変数から除外するユーザーIDを取得

    if not channel_id:
        logger.error("Channel ID is missing in the event data")
        raise HTTPException(status_code=400, detail="Channel ID is missing")

    try:
        # 先にユーザー情報を保存
        get_and_save_slack_users(db)

        # conversations.historyメソッドを使用してチャンネルのメッセージを取得
        result = slack_client.conversations_history(channel=channel_id)
        conversation_history = result["messages"]
        logger.debug("Conversations history retrieved")

        # 結果をログに出力
        logger.info("{} messages found in {}".format(len(conversation_history), channel_id))

        for message in conversation_history:
            # subtypeがchannel_joinの場合はスキップ
            if message.get('subtype') == 'channel_join':
                continue

            ts = message.get('ts')
            user_id = message.get('user')
            text = message.get('text')

            # 環境変数で設定されたユーザーIDの投稿をスキップ
            if user_id == excluded_user_id:
                logger.info(f"Skipping message from user {user_id}")
                continue

            # メッセージが存在するかをチェック
            existing_message = db.query(TimesTweet).filter_by(ts=ts).first()
            if existing_message:
                # メッセージが存在する場合、内容を更新
                existing_message.text = text
                logger.debug(f"Message updated: ts={ts}, user_id={user_id}")
            else:
                # メッセージが存在しない場合、新規に追加
                message_record = TimesTweet(ts=ts, slack_user_id=user_id, text=text, channel_id=channel_id)
                db.add(message_record)
                logger.debug(f"Message added: ts={ts}, user_id={user_id}")

            # スレッドのリプライを取得
            if 'thread_ts' in message:
                thread_ts = message['thread_ts']
                replies_result = slack_client.conversations_replies(channel=channel_id, ts=message['thread_ts'])
                replies = replies_result['messages']

                for reply in replies:
                    # subtypeがchannel_joinの場合はスキップ
                    if reply.get('subtype') == 'channel_join':
                        continue

                    reply_ts = reply.get('ts')
                    reply_user_id = reply.get('user')
                    reply_text = reply.get('text')
                    parent_user_id = reply.get('parent_user_id')

                    # リプライが存在するかをチェック
                    existing_reply = db.query(TimesTweet).filter_by(ts=reply_ts).first()
                    if existing_reply:
                        # リプライが存在する場合、内容を更新
                        existing_reply.text = reply_text
                        logger.debug(f"Reply updated: ts={reply_ts}, user_id={reply_user_id}")
                    else:
                        # リプライが存在しない場合、新規に追加
                        reply_record = TimesTweet(
                            ts=reply_ts,
                            slack_user_id=reply_user_id,
                            text=reply_text,
                            channel_id=channel_id,
                            thread_ts=thread_ts,
                            parent_user_id=parent_user_id
                        )
                        db.add(reply_record)
                        logger.debug(f"Reply added: ts={reply_ts}, user_id={reply_user_id}")
        
        # コミットして変更を保存
        db.commit()

    except SlackApiError as e:
        logger.error("Error fetching users: {}".format(e))
        raise HTTPException(status_code=500, detail=str(e))
    
    except Exception as e:
        logger.error("Database error: {}".format(e))
        db.rollback()  # エラーが発生した場合、ロールバック
        raise HTTPException(status_code=500, detail="Database error")

    return {"status": conversation_history}
<|MERGE_RESOLUTION|>--- conflicted
+++ resolved
@@ -26,46 +26,6 @@
 logging.basicConfig(level=log_level, format='%(asctime)s - %(name)s - %(levelname)s - %(message)s')
 logger = logging.getLogger(__name__)
 
-<<<<<<< HEAD
-# Slack APIからユーザー情報を取得し、Postgresに保存する関数
-def get_and_save_users(db: Session):
-    try:
-        # users.listメソッドを使用してユーザー情報を取得
-        result = slack_client.users_list()
-        users_array = result["members"]
-
-        # 結果をログに出力
-        logger.info("{} users found".format(len(users_array)))
-
-        for user in users_array:
-            user_id = user["id"]
-            user_name = user.get("name")
-            real_name = user.get("real_name")
-            profile = user.get("profile", {})
-            image_512 = profile.get("image_512")
-
-            # ユーザー情報をデータベースに挿入
-            user_record = SlackUserInfo(id=user_id, name=user_name, real_name=real_name, image_512=image_512)
-            db.merge(user_record)  # 存在する場合は更新し、存在しない場合は挿入
-        
-        # コミットして変更を保存
-        db.commit()
-
-    except SlackApiError as e:
-        logger.error("Error fetching users: {}".format(e))
-        return {"error": str(e)}
-    
-    except Exception as e:
-        logger.error("Database error: {}".format(e))
-        db.rollback()  # エラーが発生した場合、ロールバック
-
-    finally:
-        db.close()  # 最後にセッションを閉じる
-
-    return {"status": users_array}
-
-=======
->>>>>>> d5ee336b
 # Slack APIからdaily_reportチャンネルの投稿情報を取得し、Postgresに保存する関数
 def get_and_save_daily_report(event, db: Session):
 
