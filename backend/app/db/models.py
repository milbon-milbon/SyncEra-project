from sqlalchemy import Column, String, Integer, Text, ForeignKey, TIMESTAMP, Float,Date
from sqlalchemy.dialects.postgresql import UUID
from sqlalchemy.ext.declarative import declarative_base
import uuid
from .database import Base
from sqlalchemy.sql import func
from sqlalchemy.orm import relationship

'''
models（テーブルとカラム)の定義ができたらbackendコンテナの中に入り、以下の操作を実行
1. migration 自動生成
    alembic revision --autogenerate -m "コメント挿入"
2. migrationをDBに適用する
    alembic upgrade head
'''

Base = declarative_base()

class Employee(Base):
    __tablename__ = 'employee'

    id = Column(UUID(as_uuid=True), primary_key=True, default=uuid.uuid4)
    name = Column(String(100), nullable=False)
    email = Column(String(100), nullable=False)
    department = Column(String(100), nullable=False)
    role = Column(String(100), nullable=False)
    project = Column(String(100), nullable=False)
    slack_user_id = Column(String, ForeignKey('slack_user_info.id'), nullable=False, unique=True)
    # SlackUserInfoテーブルとのリレーションシップを追加
    slack_user_info = relationship("SlackUserInfo", back_populates="employee")
    # Responseテーブルとのリレーションシップを追加
    responses = relationship("UserResponse", back_populates="employee")

class SlackUserInfo(Base):
    __tablename__ = 'slack_user_info'

    id = Column(String(100), primary_key=True)
    name = Column(String(100), nullable=False)
    real_name = Column(String(100), nullable=False)
    image_512 = Column(String, nullable=True)
    # Employeeテーブルとのリレーションシップを追加
    employee = relationship("Employee", back_populates="slack_user_info")

    analysis_results = relationship("AnalysisResult", back_populates="slack_user_info")
    summarize_histories = relationship("SummarizeHistory", back_populates="slack_user_info")
    advices_histories = relationship("AdvicesHistory", back_populates="slack_user_info")

class DailyReport(Base):
    __tablename__ = 'daily_report'

    id = Column(Integer, primary_key=True, autoincrement=True)
    # user_id => slack_user_idに変更しました
    slack_user_id = Column(String(100), ForeignKey('slack_user_info.id'), nullable=False)
    text = Column(Text, nullable=False)
    ts = Column(Float, nullable=False)
    created_at = Column(TIMESTAMP, server_default=func.now(), nullable=False)
    # edited = Column(String, nullable=True)
    # edited_by = Column(String(100), nullable=True)
    # edited_ts = Column(String, nullable=True)

    def __repr__(self):
        return f"<DailyReport(id={self.id}, user_id={self.user_id}, text={self.text}, ts={self.ts}, created_at={self.created_at})>"

class TimesTweet(Base):
    __tablename__ = 'times_tweet'

    id = Column(Integer, primary_key=True, autoincrement=True)
    channel_id = Column(String, ForeignKey('times_list.channel_id'), nullable=False)
    # user_id => slack_user_idに変更しました
    slack_user_id = Column(String(100), ForeignKey('slack_user_info.id'), nullable=False)
    text = Column(Text, nullable=False)
    ts = Column(Float, nullable=False)
    thread_ts = Column(Float, nullable=True)
    parent_user_id = Column(String, nullable=True)
    created_at = Column(TIMESTAMP, server_default=func.now(), nullable=False)
    # edited = Column(String, nullable=True)
    # edited_by = Column(String(100), nullable=True)
    # edited_ts = Column(String, nullable=True)

    def __repr__(self):
        return f"<TimesTweet(id={self.id}, user_id={self.user_id}, text={self.text}, created_at={self.created_at})>"

class TimesList(Base):
    __tablename__ = 'times_list'

    # user_id => slack_user_idに変更しました
    slack_user_id = Column(String(100), ForeignKey('slack_user_info.id'), nullable=False)
    channel_name = Column(String(100), nullable=False)
    channel_id = Column(String(100), primary_key=True, nullable=False)

class ContactForm(Base):
    __tablename__ = 'contact_form'

    id = Column(Integer, primary_key=True, autoincrement=True)
    company_name = Column(String(100), nullable=False) # 追加
    department = Column(String(100), nullable=True) # 追加
    name = Column(String(100), nullable=False)
    email = Column(String(100), nullable=False)
    message = Column(Text, nullable=False)
    created_at = Column(TIMESTAMP, server_default=func.now(), nullable=False)

class SummarizeHistory(Base):
    __tablename__ = 'summarize_history'

    id = Column(Integer, primary_key=True, autoincrement=True)
    # カラムに使用するIDを employeeテーブルのidからslack_user_idに変更
    # employee_id = Column(UUID(as_uuid=True), ForeignKey('employee.id'), nullable=False)
    slack_user_id = Column(String(100), ForeignKey('slack_user_info.id'), nullable=False)
    summary = Column(String, nullable=False)
    created_at = Column(TIMESTAMP, server_default=func.now(), nullable=False)

    slack_user_info = relationship("SlackUserInfo", back_populates="summarize_histories")

    def __repr__(self):
        return f"<SummarizeHistory(id={self.id}, slack_user_id={self.slack_user_id}, summary='{self.summary}', created_at={self.created_at})>"

class AdvicesHistory(Base):
    __tablename__ = 'advices_history'

    id = Column(Integer, primary_key=True, autoincrement=True)
    # カラムに使用するIDを employeeテーブルのidからslack_user_idに変更
    # employee_id = Column(UUID(as_uuid=True), ForeignKey('employee.id'), nullable=False)
    slack_user_id = Column(String(100), ForeignKey('slack_user_info.id'), nullable=False)
    advices = Column(String, nullable=False)
    created_at = Column(TIMESTAMP, server_default=func.now(), nullable=False)

    slack_user_info = relationship("SlackUserInfo", back_populates="advices_histories")
    def __repr__(self):
        return f"<AdvicesHistory(id={self.id}, slack_user_id={self.slack_user_id}, advices='{self.advices}', created_at={self.created_at})>"


# ここからcareer_survey用の定義

class Question(Base):
    __tablename__ = 'questions'

    id = Column(Integer, primary_key=True, index=True)
    question_text = Column(String, nullable=False)
    choice_a = Column(String, nullable=True)
    choice_b = Column(String, nullable=True)
    choice_c = Column(String, nullable=True)
    choice_d = Column(String, nullable=True)
    next_question_a_id = Column(Integer, ForeignKey('questions.id'), nullable=True)
    next_question_b_id = Column(Integer, ForeignKey('questions.id'), nullable=True)
    next_question_c_id = Column(Integer, ForeignKey('questions.id'), nullable=True)
    next_question_d_id = Column(Integer, ForeignKey('questions.id'), nullable=True)

    next_question_a = relationship("Question", remote_side=[id], foreign_keys=[next_question_a_id])
    next_question_b = relationship("Question", remote_side=[id], foreign_keys=[next_question_b_id])
    next_question_c = relationship("Question", remote_side=[id], foreign_keys=[next_question_c_id])
    next_question_d = relationship("Question", remote_side=[id], foreign_keys=[next_question_d_id])
    responses = relationship("UserResponse", order_by="UserResponse.id", back_populates="question")

class UserResponse(Base):
    __tablename__ = 'responses'

    id = Column(Integer, primary_key=True, index=True)
    slack_user_id = Column(String, ForeignKey('employee.slack_user_id'), nullable=False)
    question_id = Column(Integer, ForeignKey('questions.id'))
    answer = Column(String)
    free_text = Column(Text, nullable=True)
    created_at = Column(TIMESTAMP, server_default=func.now(), nullable=False)

    employee = relationship("Employee", back_populates="responses")
    question = relationship("Question", back_populates="responses")

# 分析後のアンケート結果をDB保存しておくテーブル
class AnalysisResult(Base):
    __tablename__ = 'analysis_result'

    id = Column(Integer, primary_key=True, autoincrement=True)
    slack_user_id = Column(String, ForeignKey('slack_user_info.id'), nullable=False)
    result = Column(Text, nullable=False)
    created_at = Column(TIMESTAMP, server_default=func.now(), nullable=False)

    slack_user_info = relationship("SlackUserInfo", back_populates="analysis_results")

    def __repr__(self):
<<<<<<< HEAD
        return f"<AnalysisResult(id={self.id}, slack_user_id={self.slack_user_id}, result={self.result}, save_date={self.save_date})>"
=======
        return f"<AnalysisResult(id={self.id}, slack_user_id={self.slack_user_id}, result={self.result}, created_at={self.created_at})>"
>>>>>>> 4558a9e2
<|MERGE_RESOLUTION|>--- conflicted
+++ resolved
@@ -176,8 +176,4 @@
     slack_user_info = relationship("SlackUserInfo", back_populates="analysis_results")
 
     def __repr__(self):
-<<<<<<< HEAD
-        return f"<AnalysisResult(id={self.id}, slack_user_id={self.slack_user_id}, result={self.result}, save_date={self.save_date})>"
-=======
-        return f"<AnalysisResult(id={self.id}, slack_user_id={self.slack_user_id}, result={self.result}, created_at={self.created_at})>"
->>>>>>> 4558a9e2
+        return f"<AnalysisResult(id={self.id}, slack_user_id={self.slack_user_id}, result={self.result}, created_at={self.created_at})>"