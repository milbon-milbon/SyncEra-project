--- conflicted
+++ resolved
@@ -3,14 +3,10 @@
 from sqlalchemy.orm import Session
 from app.db.database import SessionLocal
 from app.db.models import (
-    (
     Question
 )
-<<<<<<< HEAD
-=======
 from app.db.models import (
     Question
->>>>>>> d5ee336b
 )
 from sqlalchemy.exc import SQLAlchemyError
 
@@ -30,199 +26,14 @@
         キャリアアンケート設問、回答選択肢
         '''
 
-<<<<<<< HEAD
-                question1 = Question(
-                    question_text="メッセージの確認、ありがとうございます！アンケートの回答を始めますか？",
-                    choice_a="始める",
-                    # choice_b="青",
-                    # choice_c="緑",
-                    # choice_d="黄色",
-                    next_question_a_id=2,
-                    # next_question_b_id=2,
-                    # next_question_c_id=2,
-                    # next_question_d_id=2,
-                )
-
-                question2 = Question(
-                    question_text='現在のあなたの職務内容やポジションについて、どのように感じていますか？',
-                    choice_a='ちょうど良い',
-                    choice_b='やや負担が大きい',
-                    choice_c='もっと幅を広げたい',
-                    choice_d='違うポジションや業務に興味がある',
-                    next_question_a_id=3,
-                    next_question_b_id=4,
-                    next_question_c_id=3,
-                    next_question_d_id=5,
-                )
-
-                question3 = Question(
-                    question_text='これから、どのようにあなた自身を成長させていきたいですか？',
-                    choice_a='今の仕事を極める',
-                    choice_b='今の仕事を起点にステップアップ',
-                    choice_c='より責任のある仕事に挑戦',
-                    choice_d='自分の中で模索中',
-                    next_question_a_id=6,
-                    next_question_b_id=6,
-                    next_question_c_id=6,
-                    next_question_d_id=6,
-                )
-
-                question4 = Question(
-                    question_text='どんなときに、しんどさや負担を感じますか？',
-                    choice_a='タスクが多量や高難易度',
-                    choice_b='メンバー育成やマネジメント',
-                    choice_c='部署内の連携',
-                    choice_d='他部署や外部連携',
-                    next_question_a_id=6,
-                    next_question_b_id=6,
-                    next_question_c_id=6,
-                    next_question_d_id=6,
-                )
-
-                question5 = Question(
-                    question_text='今興味を持っているのはどんなことですか？',
-                    choice_a='自由記述',
-                    # choice_b='',
-                    # choice_c='',
-                    # choice_d='',
-                    next_question_a_id=6,
-                    # next_question_b_id=,
-                    # next_question_c_id=,
-                    # next_question_d_id=,
-                )
-
-                question6 = Question(
-                    question_text='今あなたのキャリアのイメージは？',
-                    choice_a='テックリード',
-                    choice_b='マネジメント',
-                    choice_c='新技術や別分野に挑戦',
-                    choice_d='起業、フリーランス',
-                    next_question_a_id=7,
-                    next_question_b_id=8,
-                    next_question_c_id=9,
-                    next_question_d_id=10,
-                )
-
-                question7 = Question(
-                    question_text='テックリード(スペシャリスト)を視野に入れる中で、今のあなたの感覚に一番近いのは？',
-                    choice_a='まずはスキルアップに努める',
-                    choice_b='約1年以内に実現したい',
-                    choice_c='2~3年以内に実したい',
-                    choice_d='まだふんわりしている',
-                    next_question_a_id=11,
-                    next_question_b_id=11,
-                    next_question_c_id=11,
-                    next_question_d_id=11,
-                )
-
-                question8 = Question(
-                    question_text='マネジメント職を視野に入れる中で、あなたの感覚に一番近いのは？',
-                    choice_a='体系的にマネジメントを学びたい',
-                    choice_b='現場でノウハウを見聞きして学びたい',
-                    choice_c='実践でスキルを身に付けたい',
-                    choice_d='まだふんわりしている',
-                    next_question_a_id=11,
-                    next_question_b_id=11,
-                    next_question_c_id=11,
-                    next_question_d_id=11,
-                )
-
-                question9 = Question(
-                    question_text='どんな技術や分野に興味がありますか？',
-                    choice_a='自由記述',
-                    # choice_b='',
-                    # choice_c='',
-                    # choice_d='',
-                    next_question_a_id=11,
-                    # next_question_b_id=,
-                    # next_question_c_id=,
-                    # next_question_d_id=,
-                )
-
-                question10 = Question(
-                    question_text='それを実現するのは、どのくらい先を見据えていますか？',
-                    choice_a='半年くらい',
-                    choice_b='1年くらい',
-                    choice_c='数年',
-                    choice_d='まだふんわりしている',
-                    next_question_a_id=11,
-                    next_question_b_id=11,
-                    next_question_c_id=11,
-                    next_question_d_id=11,
-                )
-
-                question11 = Question(
-                    question_text='業務関連おフィードバックについてお聞きします。あなたは、どのようなフィードバックを受けると、やる気が湧きますか？',
-                    choice_a='成果に対する具体評価',
-                    choice_b='具体的な伸び代の提示',
-                    choice_c='ストレッチな目標の提示',
-                    choice_d='目標に対する進捗の客観的評価',
-                    next_question_a_id=12,
-                    next_question_b_id=12,
-                    next_question_c_id=12,
-                    next_question_d_id=12,
-                )
-
-                question12 = Question(
-                    question_text='どのような切り口のフィードバックがあると嬉しいですか？',
-                    choice_a='ハードスキル',
-                    choice_b='ソフトスキル',
-                    choice_c='期待されていること',
-                    choice_d='キャリアの提案',
-                    next_question_a_id=13,
-                    next_question_b_id=13,
-                    next_question_c_id=13,
-                    next_question_d_id=13,
-                )
-
-                question13 = Question(
-                    question_text='そのフィードバックは、誰から受けたいですか？',
-                    choice_a='マネージャー/上司',
-                    choice_b='チームリーダー',
-                    choice_c='同じポジションのメンバー',
-                    choice_d='違うポジションのメンバー',
-                    next_question_a_id=14,
-                    next_question_b_id=14,
-                    next_question_c_id=14,
-                    next_question_d_id=14,
-                )
-
-                question14 = Question(
-                    question_text='次の1on1ではどのような話題を中心に進めたいですか？',
-                    choice_a='キャリア関連',
-                    choice_b='技術関連',
-                    choice_c='ソフトスキル関連',
-                    choice_d='その他',
-                    next_question_a_id=15,
-                    next_question_b_id=15,
-                    next_question_c_id=15,
-                    next_question_d_id=15,
-                )
-
-                question15 = Question(
-                    question_text='次の1on1ではどんな進め方を希望しますか？',
-                    choice_a='話を聞いてほしい',
-                    choice_b='アドバイスが欲しい',
-                    choice_c='ディスカッションしたい',
-                    choice_d='一緒に方向性を考えてほしい',
-                    next_question_a_id=16,
-                    next_question_b_id=16,
-                    next_question_c_id=16,
-                    next_question_d_id=16,
-                )
-
-                question16 = Question(
-                    question_text='最後の設問です。何か伝えておきたいことやメモに残しておきたいことがあれば記入してください！',
-                    choice_a='自由記述',
-                #     choice_b='',
-                #     choice_c='',
-                #     choice_d='',
-                #     next_question_a_id=,
-                #     next_question_b_id=,
-                #     next_question_c_id=,
-                #     next_question_d_id=,
-                )
-=======
+def seed_data():
+    db: Session = SessionLocal()
+
+    try:
+        '''
+        キャリアアンケート設問、回答選択肢
+        '''
+
         question1 = Question(
             question_text="メッセージの確認、ありがとうございます！アンケートの回答を始めますか？",
             choice_a="始める",
@@ -579,7 +390,6 @@
         #     next_question_c_id=,
         #     next_question_d_id=,
         )
->>>>>>> d5ee336b
 
 
         db.add_all([question1, question2, question3, question4, question5, question6, question7, question8, question9, question10, question11, question12, question13, question14, question15, question16])
@@ -595,25 +405,4 @@
         db.close()
 
 if __name__ == "__main__":
-<<<<<<< HEAD
-    seed_data()
-
-
-
-
-        db.add_all([question1, question2, question3, question4, question5, question6, question7, question8, question9, question10, question11, question12, question13, question14, question15, question16])
-        db.commit()
-
-        print("シーディングが完了しました")
-
-    except SQLAlchemyError as e:
-        db.rollback()
-        print(f"シーディング中にエラーが発生しました: {e}")
-
-    finally:
-        db.close()
-
-if __name__ == "__main__":
-=======
->>>>>>> d5ee336b
     seed_data()