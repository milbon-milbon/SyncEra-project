version: "3.8"
services:
  frontend:
    # image: node:18
    build:
      context: ./frontend
    container_name: frontend
    working_dir: /app
    volumes:
      - ./frontend:/app
    ports:
<<<<<<< HEAD
      - '3000:3000'
    command: ['npm', 'run', 'dev']
=======
      - "3000:3000"
    env_file:
      - .env
    
    # ↓これもいらないかも
    # environment:
    #   - NEXT_PUBLIC_STRIPE_PUBLISHABLE_KEY=${STRIPE_PUBLISHABLE_KEY}
    #   - NEXT_PUBLIC_FIREBASE_API_KEY=${NEXT_PUBLIC_FIREBASE_API_KEY}
    #   - NEXT_PUBLIC_FIREBASE_AUTH_DOMAIN=${NEXT_PUBLIC_FIREBASE_AUTH_DOMAIN}
    #   - NEXT_PUBLIC_FIREBASE_PROJECT_ID=${NEXT_PUBLIC_FIREBASE_PROJECT_ID}
    #   - NEXT_PUBLIC_FIREBASE_STORAGE_BUCKET=${NEXT_PUBLIC_FIREBASE_STORAGE_BUCKET}
    #   - NEXT_PUBLIC_FIREBASE_MESSAGING_SENDER_ID=${NEXT_PUBLIC_FIREBASE_MESSAGING_SENDER_ID}
    #   - NEXT_PUBLIC_FIREBASE_APP_ID=${NEXT_PUBLIC_FIREBASE_APP_ID}
    #   - NEXT_PUBLIC_FIREBASE_MEASUREMENT_ID=${NEXT_PUBLIC_FIREBASE_MEASUREMENT_ID}
    command: ["npm", "run", "dev"]
>>>>>>> 513b8f6c
    depends_on:
      - backend
    networks:
      - app-network

  backend:
    build:
      context: ./backend
    volumes:
      - ./backend:/app
    ports:
      - '8000:8000'
    env_file:
      - .env
    depends_on:
      - db
      - redis # めめ追加 : Redisサービスへの依存関係を追加
<<<<<<< HEAD
=======
    
    # 消していいです↓
    # command:
    #   [
    #     "uvicorn",
    #     "app.main:app",
    #     "--host",
    #     "0.0.0.0",
    #     "--port",
    #     "8000",
    #     "--reload",
    #   ]
    # environment:
    #   - DATABASE_URL=${DATABASE_URL}
    #   - OPENAI_API_KEY=${OPENAI_API_KEY}
    #   - STRIPE_SECRET_KEY=${STRIPE_SECRET_KEY}
    #   - FIREBASE_CONFIG=${FIREBASE_CONFIG}
    #   - SLACK_API_KEY=${SLACK_API_KEY}
    #   - STRIPE_SECRET_KEY=${STRIPE_SECRET_KEY}
>>>>>>> 513b8f6c
    networks:
      - app-network

  db:
    image: postgres:13
    container_name: postgres_db
    volumes:
      - postgres_data:/var/lib/postgresql/data
    environment:
      - POSTGRES_USER=${POSTGRES_USER}
      - POSTGRES_PASSWORD=${POSTGRES_PASSWORD}
      - POSTGRES_DB=${POSTGRES_DB}
    ports:
      - '5432:5432'
    networks:
      - app-network

<<<<<<< HEAD
=======
  functions: # ここからFirebase Cloud Functionsの追加
    image: firebase_functions
    container_name: firebase_functions
    working_dir: /workspace/functions
    volumes:
      - ./functions:/workspace/functions
    env_file:
      - .env
    environment:
      - FIREBASE_CONFIG=${FIREBASE_CONFIG}
      - GOOGLE_APPLICATION_CREDENTIALS=/workspace/functions/service-account.json
    ports:
      - "5001:5001" # Firebase Functionsのエミュレーター用ポート
    networks:
      - app-network
    depends_on:
      - backend # 必要に応じてbackendに依存させる
  # Firebase Cloud Functionsの追加ここまで

>>>>>>> 513b8f6c
  # Redisサービスの定義
  redis:
    image: redis:7.0
    container_name: redis
    ports:
      - '6379:6379'
    networks:
      - app-network

networks:
  app-network:
    driver: bridge

volumes:
  postgres_data:<|MERGE_RESOLUTION|>--- conflicted
+++ resolved
@@ -1,4 +1,4 @@
-version: "3.8"
+version: '3.8'
 services:
   frontend:
     # image: node:18
@@ -9,14 +9,10 @@
     volumes:
       - ./frontend:/app
     ports:
-<<<<<<< HEAD
       - '3000:3000'
-    command: ['npm', 'run', 'dev']
-=======
-      - "3000:3000"
     env_file:
       - .env
-    
+
     # ↓これもいらないかも
     # environment:
     #   - NEXT_PUBLIC_STRIPE_PUBLISHABLE_KEY=${STRIPE_PUBLISHABLE_KEY}
@@ -27,8 +23,7 @@
     #   - NEXT_PUBLIC_FIREBASE_MESSAGING_SENDER_ID=${NEXT_PUBLIC_FIREBASE_MESSAGING_SENDER_ID}
     #   - NEXT_PUBLIC_FIREBASE_APP_ID=${NEXT_PUBLIC_FIREBASE_APP_ID}
     #   - NEXT_PUBLIC_FIREBASE_MEASUREMENT_ID=${NEXT_PUBLIC_FIREBASE_MEASUREMENT_ID}
-    command: ["npm", "run", "dev"]
->>>>>>> 513b8f6c
+    command: ['npm', 'run', 'dev']
     depends_on:
       - backend
     networks:
@@ -46,28 +41,6 @@
     depends_on:
       - db
       - redis # めめ追加 : Redisサービスへの依存関係を追加
-<<<<<<< HEAD
-=======
-    
-    # 消していいです↓
-    # command:
-    #   [
-    #     "uvicorn",
-    #     "app.main:app",
-    #     "--host",
-    #     "0.0.0.0",
-    #     "--port",
-    #     "8000",
-    #     "--reload",
-    #   ]
-    # environment:
-    #   - DATABASE_URL=${DATABASE_URL}
-    #   - OPENAI_API_KEY=${OPENAI_API_KEY}
-    #   - STRIPE_SECRET_KEY=${STRIPE_SECRET_KEY}
-    #   - FIREBASE_CONFIG=${FIREBASE_CONFIG}
-    #   - SLACK_API_KEY=${SLACK_API_KEY}
-    #   - STRIPE_SECRET_KEY=${STRIPE_SECRET_KEY}
->>>>>>> 513b8f6c
     networks:
       - app-network
 
@@ -85,8 +58,6 @@
     networks:
       - app-network
 
-<<<<<<< HEAD
-=======
   functions: # ここからFirebase Cloud Functionsの追加
     image: firebase_functions
     container_name: firebase_functions
@@ -99,14 +70,13 @@
       - FIREBASE_CONFIG=${FIREBASE_CONFIG}
       - GOOGLE_APPLICATION_CREDENTIALS=/workspace/functions/service-account.json
     ports:
-      - "5001:5001" # Firebase Functionsのエミュレーター用ポート
+      - '5001:5001' # Firebase Functionsのエミュレーター用ポート
     networks:
       - app-network
     depends_on:
       - backend # 必要に応じてbackendに依存させる
   # Firebase Cloud Functionsの追加ここまで
 
->>>>>>> 513b8f6c
   # Redisサービスの定義
   redis:
     image: redis:7.0
